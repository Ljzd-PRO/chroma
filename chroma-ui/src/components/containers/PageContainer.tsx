import React, { useEffect } from 'react'
import { Flex } from '@chakra-ui/react'

interface PageContainerProps {
  children: React.ReactNode
  includeMessages?: boolean
}

const PageContainer: React.FC<PageContainerProps> = ({ children }) => {
  return (
    <>
<<<<<<< HEAD
      <Flex minHeight="100vh">
        {children}
      </Flex>
=======
      <Helmet defaultTitle="Chroma" />
      <Flex minHeight="100vh">{children}</Flex>
>>>>>>> e6bf375f
    </>
  )
}

export default PageContainer<|MERGE_RESOLUTION|>--- conflicted
+++ resolved
@@ -9,14 +9,9 @@
 const PageContainer: React.FC<PageContainerProps> = ({ children }) => {
   return (
     <>
-<<<<<<< HEAD
       <Flex minHeight="100vh">
         {children}
       </Flex>
-=======
-      <Helmet defaultTitle="Chroma" />
-      <Flex minHeight="100vh">{children}</Flex>
->>>>>>> e6bf375f
     </>
   )
 }
