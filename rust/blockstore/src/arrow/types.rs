use super::block::delta::{BlockKeyArrowBuilder, BlockStorage, UnorderedBlockDelta};
use crate::{key::KeyWrapper, Key, Value};
use arrow::{array::Array, datatypes::Field};
use std::sync::Arc;

pub trait ArrowWriteableKey: Key + Default {
    type ReadableKey<'referred_data>: ArrowReadableKey<'referred_data>;

    fn offset_size(item_count: usize) -> usize;
    fn get_arrow_builder(
        item_count: usize,
        prefix_capacity: usize,
        key_capacity: usize,
    ) -> BlockKeyArrowBuilder;
}

#[derive(Debug, Clone, Copy, PartialEq, Eq)]
pub enum MutationOrderHint {
    Unordered,
    Ordered,
}

pub trait ArrowWriteableValue: Value {
<<<<<<< HEAD
    type ArrowBuilder;
    type SizeTracker;
    type ReadableValue<'referred_data>: ArrowReadableValue<'referred_data>;
=======
    /// The type of the Arrow builder (e.g. `StringBuilder` for strings)
    type ArrowBuilder;
    /// The type of the size tracker, `SingleColumnSizeTracker` for most values. This helps keep track of what the serialized size of the Arrow array will be.
    type SizeTracker;
    /// Every writable value has a corresponding readable value type. For example, the readable value type for a `String` is `&str`.
    type ReadableValue<'referred_data>: ArrowReadableValue<'referred_data>;
    /// Some values are a reference type and need to be converted to an owned type or need to be prepared (e.g. serializing a RoaringBitmap) before they can be stored in a delta or Arrow array.
>>>>>>> 12805143
    type PreparedValue;

    /// Some values use an offsets array. This returns the size of the offsets array given the number of items in the array.
    fn offset_size(item_count: usize) -> usize;
    /// Some values use a validity array. This returns the size of the validity array given the number of items in the array.
    fn validity_size(item_count: usize) -> usize;
<<<<<<< HEAD
    fn add(prefix: &str, key: KeyWrapper, value: Self, delta: &BlockStorage);
    fn delete(prefix: &str, key: KeyWrapper, delta: &UnorderedBlockDelta);
    fn get_arrow_builder(size_tracker: Self::SizeTracker) -> Self::ArrowBuilder;
    fn get_delta_builder(mutation_ordering_hint: MutationOrderHint) -> BlockStorage;
    fn prepare(value: Self) -> Self::PreparedValue;
    fn append(value: Self::PreparedValue, builder: &mut Self::ArrowBuilder);
=======
    /// Add a K/V pair to a delta. This is called when a new K/V pair is added to a blockfile.
    fn add(prefix: &str, key: KeyWrapper, value: Self, delta: &BlockStorage);
    /// Delete a K/V pair from a delta. This is called when a K/V pair is deleted from a blockfile.
    fn delete(prefix: &str, key: KeyWrapper, delta: &UnorderedBlockDelta);
    /// Returns an appropriate `BlockStorage` instance for the value type. This is called when creating a new delta.
    fn get_delta_builder(mutation_ordering_hint: MutationOrderHint) -> BlockStorage;
    /// Constructs a new Arrow builder for `Self::ArrowBuilder` given the final size of the delta. This is called when a delta is done receiving updates and is ready to be committed.
    fn get_arrow_builder(size_tracker: Self::SizeTracker) -> Self::ArrowBuilder;
    /// Prepare a value for storage in delta or Arrow array.
    fn prepare(value: Self) -> Self::PreparedValue;
    /// Given only a prepared value (not a K/V pair), append it to an Arrow builder. This is called during delta serialization when it's being turned into an Arrow array.
    fn append(value: Self::PreparedValue, builder: &mut Self::ArrowBuilder);
    /// Finish an Arrow builder and return the Arrow array and its corresponding field.
>>>>>>> 12805143
    fn finish(builder: Self::ArrowBuilder) -> (Field, Arc<dyn Array>);
}

pub trait ArrowReadableKey<'referred_data>: Key + PartialOrd {
    fn get(array: &'referred_data Arc<dyn Array>, index: usize) -> Self;
    fn add_to_delta<'external, V: ArrowReadableValue<'external>>(
        prefix: &str,
        key: Self,
        value: V,
        delta: &mut BlockStorage,
    );
}

pub trait ArrowReadableValue<'referred_data>: Sized {
    fn get(array: &'referred_data Arc<dyn Array>, index: usize) -> Self;
    fn add_to_delta<K: ArrowWriteableKey>(
        prefix: &str,
        key: K,
        value: Self,
        delta: &mut BlockStorage,
    );
}<|MERGE_RESOLUTION|>--- conflicted
+++ resolved
@@ -21,11 +21,6 @@
 }
 
 pub trait ArrowWriteableValue: Value {
-<<<<<<< HEAD
-    type ArrowBuilder;
-    type SizeTracker;
-    type ReadableValue<'referred_data>: ArrowReadableValue<'referred_data>;
-=======
     /// The type of the Arrow builder (e.g. `StringBuilder` for strings)
     type ArrowBuilder;
     /// The type of the size tracker, `SingleColumnSizeTracker` for most values. This helps keep track of what the serialized size of the Arrow array will be.
@@ -33,21 +28,12 @@
     /// Every writable value has a corresponding readable value type. For example, the readable value type for a `String` is `&str`.
     type ReadableValue<'referred_data>: ArrowReadableValue<'referred_data>;
     /// Some values are a reference type and need to be converted to an owned type or need to be prepared (e.g. serializing a RoaringBitmap) before they can be stored in a delta or Arrow array.
->>>>>>> 12805143
     type PreparedValue;
 
     /// Some values use an offsets array. This returns the size of the offsets array given the number of items in the array.
     fn offset_size(item_count: usize) -> usize;
     /// Some values use a validity array. This returns the size of the validity array given the number of items in the array.
     fn validity_size(item_count: usize) -> usize;
-<<<<<<< HEAD
-    fn add(prefix: &str, key: KeyWrapper, value: Self, delta: &BlockStorage);
-    fn delete(prefix: &str, key: KeyWrapper, delta: &UnorderedBlockDelta);
-    fn get_arrow_builder(size_tracker: Self::SizeTracker) -> Self::ArrowBuilder;
-    fn get_delta_builder(mutation_ordering_hint: MutationOrderHint) -> BlockStorage;
-    fn prepare(value: Self) -> Self::PreparedValue;
-    fn append(value: Self::PreparedValue, builder: &mut Self::ArrowBuilder);
-=======
     /// Add a K/V pair to a delta. This is called when a new K/V pair is added to a blockfile.
     fn add(prefix: &str, key: KeyWrapper, value: Self, delta: &BlockStorage);
     /// Delete a K/V pair from a delta. This is called when a K/V pair is deleted from a blockfile.
@@ -61,7 +47,6 @@
     /// Given only a prepared value (not a K/V pair), append it to an Arrow builder. This is called during delta serialization when it's being turned into an Arrow array.
     fn append(value: Self::PreparedValue, builder: &mut Self::ArrowBuilder);
     /// Finish an Arrow builder and return the Arrow array and its corresponding field.
->>>>>>> 12805143
     fn finish(builder: Self::ArrowBuilder) -> (Field, Arc<dyn Array>);
 }
 
