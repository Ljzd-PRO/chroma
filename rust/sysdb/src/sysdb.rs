use super::test_sysdb::TestSysDb;
use crate::sqlite::SqliteSysDb;
use crate::GrpcSysDbConfig;
use async_trait::async_trait;
use chroma_config::registry::Registry;
use chroma_config::Configurable;
use chroma_error::{ChromaError, ErrorCodes, TonicError, TonicMissingFieldError};
use chroma_types::chroma_proto::sys_db_client::SysDbClient;
use chroma_types::chroma_proto::VersionListForCollection;
use chroma_types::{
    chroma_proto, CollectionAndSegments, CollectionMetadataUpdate, CountCollectionsError,
    CreateCollectionError, CreateDatabaseError, CreateDatabaseResponse, CreateTenantError,
    CreateTenantResponse, Database, DeleteCollectionError, DeleteDatabaseError,
    DeleteDatabaseResponse, GetCollectionSizeError, GetCollectionWithSegmentsError,
    GetCollectionsError, GetDatabaseError, GetDatabaseResponse, GetSegmentsError, GetTenantError,
    GetTenantResponse, InternalCollectionConfiguration, ListDatabasesError, ListDatabasesResponse,
    Metadata, ResetError, ResetResponse, SegmentFlushInfo, SegmentFlushInfoConversionError,
<<<<<<< HEAD
    SegmentUuid, UpdateCollectionConfiguration, UpdateCollectionError,
=======
    SegmentUuid, UpdateCollectionError, VectorIndexConfiguration,
>>>>>>> 8199e9dd
};
use chroma_types::{
    Collection, CollectionConversionError, CollectionUuid, FlushCompactionResponse,
    FlushCompactionResponseConversionError, Segment, SegmentConversionError, SegmentScope, Tenant,
};
use std::collections::HashMap;
use std::fmt::Debug;
use std::sync::Arc;
use std::time::Duration;
use thiserror::Error;
use tonic::transport::{Channel, Endpoint};
use tonic::Code;
use tower::ServiceBuilder;
use uuid::{Error, Uuid};

#[derive(Debug, Clone)]
pub enum SysDb {
    Grpc(GrpcSysDb),
    Sqlite(SqliteSysDb),
    #[allow(dead_code)]
    Test(TestSysDb),
}

impl SysDb {
    pub async fn create_tenant(
        &mut self,
        tenant_name: String,
    ) -> Result<CreateTenantResponse, CreateTenantError> {
        match self {
            SysDb::Grpc(grpc) => grpc.create_tenant(tenant_name).await,
            SysDb::Sqlite(sqlite) => sqlite.create_tenant(tenant_name).await,
            SysDb::Test(_) => todo!(),
        }
    }

    pub async fn get_tenant(
        &mut self,
        tenant_name: String,
    ) -> Result<GetTenantResponse, GetTenantError> {
        match self {
            SysDb::Grpc(grpc) => grpc.get_tenant(tenant_name).await,
            SysDb::Sqlite(sqlite) => sqlite.get_tenant(&tenant_name).await,
            SysDb::Test(_) => todo!(),
        }
    }

    pub async fn create_database(
        &mut self,
        database_id: Uuid,
        database_name: String,
        tenant: String,
    ) -> Result<CreateDatabaseResponse, CreateDatabaseError> {
        match self {
            SysDb::Grpc(grpc) => {
                grpc.create_database(database_id, database_name, tenant)
                    .await
            }
            SysDb::Sqlite(sqlite) => {
                sqlite
                    .create_database(database_id, &database_name, &tenant)
                    .await
            }
            SysDb::Test(_) => {
                todo!()
            }
        }
    }

    pub async fn list_databases(
        &mut self,
        tenant_id: String,
        limit: Option<u32>,
        offset: u32,
    ) -> Result<ListDatabasesResponse, ListDatabasesError> {
        match self {
            SysDb::Grpc(grpc) => grpc.list_databases(tenant_id, limit, offset).await,
            SysDb::Sqlite(sqlite) => sqlite.list_databases(tenant_id, limit, offset).await,
            SysDb::Test(test) => test.list_databases(tenant_id, limit, offset).await,
        }
    }

    pub async fn get_database(
        &mut self,
        database_name: String,
        tenant: String,
    ) -> Result<GetDatabaseResponse, GetDatabaseError> {
        match self {
            SysDb::Grpc(grpc) => grpc.get_database(database_name, tenant).await,
            SysDb::Sqlite(sqlite) => sqlite.get_database(&database_name, &tenant).await,
            SysDb::Test(_) => todo!(),
        }
    }

    pub async fn delete_database(
        &mut self,
        database_name: String,
        tenant: String,
    ) -> Result<DeleteDatabaseResponse, DeleteDatabaseError> {
        match self {
            SysDb::Grpc(grpc) => grpc.delete_database(database_name, tenant).await,
            SysDb::Sqlite(sqlite) => sqlite.delete_database(database_name, tenant).await,
            SysDb::Test(_) => todo!(),
        }
    }

    pub async fn get_collections(
        &mut self,
        collection_id: Option<CollectionUuid>,
        name: Option<String>,
        tenant: Option<String>,
        database: Option<String>,
        limit: Option<u32>,
        offset: u32,
    ) -> Result<Vec<Collection>, GetCollectionsError> {
        match self {
            SysDb::Grpc(grpc) => {
                grpc.get_collections(collection_id, name, tenant, database, limit, offset)
                    .await
            }
            SysDb::Sqlite(sqlite) => {
                sqlite
                    .get_collections(collection_id, name, tenant, database, limit, offset)
                    .await
            }
            SysDb::Test(test) => {
                test.get_collections(collection_id, name, tenant, database)
                    .await
            }
        }
    }

    pub async fn count_collections(
        &mut self,
        tenant: String,
        database: Option<String>,
    ) -> Result<usize, CountCollectionsError> {
        // TODO(Sanket): optimize sqlite and test implementation.
        match self {
            SysDb::Grpc(grpc) => grpc.count_collections(tenant, database).await,
            SysDb::Sqlite(sqlite) => Ok(sqlite
                .get_collections(None, None, Some(tenant), database, None, 0)
                .await
                .map_err(|_| CountCollectionsError::Internal)?
                .len()),
            SysDb::Test(test) => Ok(test
                .get_collections(None, None, Some(tenant), database)
                .await
                .map_err(|_| CountCollectionsError::Internal)?
                .len()),
        }
    }

    pub async fn get_collection_size(
        &mut self,
        collection_id: CollectionUuid,
    ) -> Result<usize, GetCollectionSizeError> {
        match self {
            SysDb::Grpc(grpc) => grpc.get_collection_size(collection_id).await,
            SysDb::Sqlite(_) => unimplemented!(),
            SysDb::Test(test) => test.get_collection_size(collection_id).await,
        }
    }

    #[allow(clippy::too_many_arguments)]
    pub async fn create_collection(
        &mut self,
        tenant: String,
        database: String,
        collection_id: CollectionUuid,
        name: String,
        segments: Vec<Segment>,
        configuration: Option<InternalCollectionConfiguration>,
        metadata: Option<Metadata>,
        dimension: Option<i32>,
        get_or_create: bool,
    ) -> Result<Collection, CreateCollectionError> {
        let configuration = match configuration {
            Some(mut config) => {
                let hnsw_params = config.get_hnsw_config_from_legacy_metadata(&metadata)?;
                if let Some(hnsw_params) = hnsw_params {
                    config.vector_index = VectorIndexConfiguration::Hnsw(hnsw_params);
                }
                config
            }
            None => metadata
                .clone()
                .map(|m| {
                    InternalCollectionConfiguration::from_legacy_metadata(m, None)
                        .map_err(|e| e.boxed())
                })
                .transpose()?
                .unwrap_or(InternalCollectionConfiguration::default_hnsw()),
        };

        match self {
            SysDb::Grpc(grpc) => {
                grpc.create_collection(
                    tenant,
                    database,
                    collection_id,
                    name,
                    segments,
                    configuration,
                    metadata,
                    dimension,
                    get_or_create,
                )
                .await
            }
            SysDb::Sqlite(sqlite) => {
                sqlite
                    .create_collection(
                        tenant,
                        database,
                        collection_id,
                        name,
                        segments,
                        configuration,
                        metadata,
                        dimension,
                        get_or_create,
                    )
                    .await
            }
            SysDb::Test(test_sysdb) => {
                let collection = Collection {
                    collection_id,
                    name,
                    config: configuration,
                    legacy_configuration_json: (),
                    metadata,
                    dimension,
                    tenant: tenant.clone(),
                    database: database.clone(),
                    log_position: 0,
                    version: 0,
                    total_records_post_compaction: 0,
                    size_bytes_post_compaction: 0,
                    last_compaction_time_secs: 0,
                };

                test_sysdb.add_collection(collection.clone());
                for seg in segments {
                    test_sysdb.add_segment(seg);
                }
                Ok(collection)
            }
        }
    }

    pub async fn update_collection(
        &mut self,
        collection_id: CollectionUuid,
        name: Option<String>,
        metadata: Option<CollectionMetadataUpdate>,
        dimension: Option<u32>,
        configuration: Option<UpdateCollectionConfiguration>,
    ) -> Result<(), UpdateCollectionError> {
        match self {
            SysDb::Grpc(grpc) => {
                grpc.update_collection(collection_id, name, metadata, dimension, configuration)
                    .await
            }
            SysDb::Sqlite(sqlite) => {
                sqlite
                    .update_collection(collection_id, name, metadata, dimension, configuration)
                    .await
            }
            SysDb::Test(_) => {
                todo!()
            }
        }
    }

    pub async fn delete_collection(
        &mut self,
        tenant: String,
        database: String,
        collection_id: CollectionUuid,
        segment_ids: Vec<SegmentUuid>,
    ) -> Result<(), DeleteCollectionError> {
        match self {
            SysDb::Grpc(grpc) => {
                grpc.delete_collection(tenant, database, collection_id, segment_ids)
                    .await
            }
            SysDb::Sqlite(sqlite) => {
                sqlite
                    .delete_collection(tenant, database, collection_id, segment_ids)
                    .await
            }
            SysDb::Test(_) => {
                todo!()
            }
        }
    }

    pub async fn get_collections_to_gc(
        &mut self,
    ) -> Result<Vec<CollectionToGcInfo>, GetCollectionsToGcError> {
        match self {
            SysDb::Grpc(grpc) => grpc.get_collections_to_gc().await,
            SysDb::Sqlite(_) => todo!(),
            SysDb::Test(_) => todo!(),
        }
    }

    pub async fn get_segments(
        &mut self,
        id: Option<SegmentUuid>,
        r#type: Option<String>,
        scope: Option<SegmentScope>,
        collection: CollectionUuid,
    ) -> Result<Vec<Segment>, GetSegmentsError> {
        match self {
            SysDb::Grpc(grpc) => grpc.get_segments(id, r#type, scope, collection).await,
            SysDb::Sqlite(sqlite) => sqlite.get_segments(id, r#type, scope, collection).await,
            SysDb::Test(test) => test.get_segments(id, r#type, scope, collection).await,
        }
    }

    pub async fn get_collection_with_segments(
        &mut self,
        collection_id: CollectionUuid,
    ) -> Result<CollectionAndSegments, GetCollectionWithSegmentsError> {
        match self {
            SysDb::Grpc(grpc_sys_db) => {
                grpc_sys_db
                    .get_collection_with_segments(collection_id)
                    .await
            }
            SysDb::Sqlite(sqlite) => sqlite.get_collection_with_segments(collection_id).await,
            SysDb::Test(_test_sys_db) => todo!(),
        }
    }

    pub async fn get_last_compaction_time(
        &mut self,
        tanant_ids: Vec<String>,
    ) -> Result<Vec<Tenant>, GetLastCompactionTimeError> {
        match self {
            SysDb::Grpc(grpc) => grpc.get_last_compaction_time(tanant_ids).await,
            SysDb::Sqlite(_) => todo!(),
            SysDb::Test(test) => test.get_last_compaction_time(tanant_ids).await,
        }
    }

    pub async fn flush_compaction(
        &mut self,
        tenant_id: String,
        collection_id: CollectionUuid,
        log_position: i64,
        collection_version: i32,
        segment_flush_info: Arc<[SegmentFlushInfo]>,
        total_records_post_compaction: u64,
    ) -> Result<FlushCompactionResponse, FlushCompactionError> {
        match self {
            SysDb::Grpc(grpc) => {
                grpc.flush_compaction(
                    tenant_id,
                    collection_id,
                    log_position,
                    collection_version,
                    segment_flush_info,
                    total_records_post_compaction,
                )
                .await
            }
            SysDb::Sqlite(_) => todo!(),
            SysDb::Test(test) => {
                test.flush_compaction(
                    tenant_id,
                    collection_id,
                    log_position,
                    collection_version,
                    segment_flush_info,
                    total_records_post_compaction,
                )
                .await
            }
        }
    }

    pub async fn mark_version_for_deletion(
        &mut self,
        epoch_id: i64,
        versions: Vec<VersionListForCollection>,
    ) -> Result<HashMap<String, bool>, MarkVersionForDeletionError> {
        match self {
            SysDb::Grpc(grpc) => grpc.mark_version_for_deletion(epoch_id, versions).await,
            SysDb::Test(test) => {
                let versions_clone = versions.clone();
                test.mark_version_for_deletion(epoch_id, versions_clone)
                    .await
                    .map_err(|e| {
                        MarkVersionForDeletionError::FailedToMarkVersion(tonic::Status::internal(e))
                    })
                    .map(|_| {
                        let mut result = HashMap::new();
                        for version in versions {
                            result.insert(version.collection_id, true);
                        }
                        result
                    })
            }
            SysDb::Sqlite(_) => todo!(),
        }
    }

    pub async fn delete_collection_version(
        &mut self,
        versions: Vec<VersionListForCollection>,
    ) -> Result<HashMap<String, bool>, DeleteCollectionVersionError> {
        match self {
            SysDb::Grpc(client) => {
                let response = client.delete_collection_version(versions).await?;
                Ok(response)
            }
            SysDb::Test(client) => Ok(client.delete_collection_version(versions).await),
            SysDb::Sqlite(_) => todo!(),
        }
    }

    pub async fn reset(&mut self) -> Result<ResetResponse, ResetError> {
        match self {
            SysDb::Grpc(grpc) => grpc.reset().await,
            SysDb::Sqlite(sqlite) => sqlite.reset().await,
            SysDb::Test(_) => todo!(),
        }
    }
}

#[derive(Clone, Debug)]
// Since this uses tonic transport channel, cloning is cheap. Each client only supports
// one inflight request at a time, so we need to clone the client for each requester.
pub struct GrpcSysDb {
    #[allow(clippy::type_complexity)]
    client: SysDbClient<chroma_tracing::GrpcTraceService<tonic::transport::Channel>>,
}

#[derive(Error, Debug)]
pub(crate) enum GrpcSysDbError {
    #[error("Failed to connect to sysdb")]
    FailedToConnect(#[from] tonic::transport::Error),
}

impl ChromaError for GrpcSysDbError {
    fn code(&self) -> ErrorCodes {
        match self {
            GrpcSysDbError::FailedToConnect(_) => ErrorCodes::Internal,
        }
    }
}

#[async_trait]
impl Configurable<GrpcSysDbConfig> for GrpcSysDb {
    async fn try_from_config(
        my_config: &GrpcSysDbConfig,
        _registry: &Registry,
    ) -> Result<Self, Box<dyn ChromaError>> {
        let host = &my_config.host;
        let port = &my_config.port;
        tracing::info!("Connecting to sysdb at {}:{}", host, port);
        let connection_string = format!("http://{}:{}", host, port);
        let endpoint = match Endpoint::from_shared(connection_string) {
            Ok(endpoint) => endpoint,
            Err(e) => {
                return Err(Box::new(GrpcSysDbError::FailedToConnect(e)));
            }
        };
        let endpoint = endpoint
            .connect_timeout(Duration::from_millis(my_config.connect_timeout_ms))
            .timeout(Duration::from_millis(my_config.request_timeout_ms));

        let channel = Channel::balance_list((0..my_config.num_channels).map(|_| endpoint.clone()));
        let channel = ServiceBuilder::new()
            .layer(chroma_tracing::GrpcTraceLayer)
            .service(channel);
        let client = SysDbClient::new(channel);
        Ok(GrpcSysDb { client })
    }
}

#[allow(dead_code)]
pub struct CollectionToGcInfo {
    pub id: CollectionUuid,
    pub name: String,
    pub version_file_path: String,
    pub latest_version: i64,
}

#[derive(Debug, Error)]
pub enum GetCollectionsToGcError {
    #[error("Failed to parse uuid")]
    ParsingError(#[from] Error),
    #[error("Grpc request failed")]
    RequestFailed(#[from] tonic::Status),
}

impl ChromaError for GetCollectionsToGcError {
    fn code(&self) -> ErrorCodes {
        match self {
            GetCollectionsToGcError::ParsingError(_) => ErrorCodes::Internal,
            GetCollectionsToGcError::RequestFailed(_) => ErrorCodes::Internal,
        }
    }
}

impl TryFrom<chroma_proto::CollectionToGcInfo> for CollectionToGcInfo {
    type Error = GetCollectionsToGcError;

    fn try_from(value: chroma_proto::CollectionToGcInfo) -> Result<Self, Self::Error> {
        let collection_uuid = match Uuid::try_parse(&value.id) {
            Ok(uuid) => uuid,
            Err(e) => return Err(GetCollectionsToGcError::ParsingError(e)),
        };
        let collection_id = CollectionUuid(collection_uuid);
        Ok(CollectionToGcInfo {
            id: collection_id,
            name: value.name,
            version_file_path: value.version_file_path,
            latest_version: value.latest_version,
        })
    }
}

impl GrpcSysDb {
    pub async fn create_tenant(
        &mut self,
        tenant_name: String,
    ) -> Result<CreateTenantResponse, CreateTenantError> {
        let req = chroma_proto::CreateTenantRequest {
            name: tenant_name.clone(),
        };
        match self.client.create_tenant(req).await {
            Ok(_) => Ok(CreateTenantResponse {}),
            Err(err) if matches!(err.code(), Code::AlreadyExists) => {
                Err(CreateTenantError::AlreadyExists(tenant_name))
            }
            Err(err) => Err(CreateTenantError::Internal(err.into())),
        }
    }

    pub async fn get_tenant(
        &mut self,
        tenant_name: String,
    ) -> Result<GetTenantResponse, GetTenantError> {
        let req = chroma_proto::GetTenantRequest {
            name: tenant_name.clone(),
        };
        match self.client.get_tenant(req).await {
            Ok(resp) => Ok(GetTenantResponse {
                name: resp
                    .into_inner()
                    .tenant
                    .ok_or(GetTenantError::NotFound(tenant_name))?
                    .name,
            }),
            Err(err) => Err(GetTenantError::Internal(err.into())),
        }
    }

    pub(crate) async fn create_database(
        &mut self,
        database_id: Uuid,
        database_name: String,
        tenant: String,
    ) -> Result<CreateDatabaseResponse, CreateDatabaseError> {
        let req = chroma_proto::CreateDatabaseRequest {
            id: database_id.to_string(),
            name: database_name.clone(),
            tenant,
        };
        let res = self.client.create_database(req).await;
        match res {
            Ok(_) => Ok(CreateDatabaseResponse {}),
            Err(e) => {
                tracing::error!("Failed to create database {:?}", e);
                let res = match e.code() {
                    Code::AlreadyExists => CreateDatabaseError::AlreadyExists(database_name),
                    _ => CreateDatabaseError::Internal(e.into()),
                };
                Err(res)
            }
        }
    }

    pub async fn list_databases(
        &mut self,
        tenant: String,
        limit: Option<u32>,
        offset: u32,
    ) -> Result<ListDatabasesResponse, ListDatabasesError> {
        let req = chroma_proto::ListDatabasesRequest {
            tenant,
            limit: limit.map(|l| l as i32),
            offset: Some(offset as i32),
        };
        match self.client.list_databases(req).await {
            Ok(resp) => resp
                .into_inner()
                .databases
                .into_iter()
                .map(|db| {
                    Uuid::parse_str(&db.id)
                        .map_err(|err| ListDatabasesError::InvalidID(err.to_string()))
                        .map(|id| Database {
                            id,
                            name: db.name,
                            tenant: db.tenant,
                        })
                })
                .collect(),
            Err(err) => Err(ListDatabasesError::Internal(err.into())),
        }
    }

    pub async fn get_database(
        &mut self,
        database_name: String,
        tenant: String,
    ) -> Result<GetDatabaseResponse, GetDatabaseError> {
        let req = chroma_proto::GetDatabaseRequest {
            name: database_name.clone(),
            tenant,
        };
        let res = self.client.get_database(req).await;
        match res {
            Ok(res) => {
                let res = match res.into_inner().database {
                    Some(res) => res,
                    None => return Err(GetDatabaseError::NotFound(database_name)),
                };
                let db_id = match Uuid::parse_str(res.id.as_str()) {
                    Ok(uuid) => uuid,
                    Err(err) => return Err(GetDatabaseError::InvalidID(err.to_string())),
                };
                Ok(GetDatabaseResponse {
                    id: db_id,
                    name: res.name,
                    tenant: res.tenant,
                })
            }
            Err(e) => {
                tracing::error!("Failed to get database {:?}", e);
                let res = match e.code() {
                    Code::NotFound => GetDatabaseError::NotFound(database_name),
                    _ => GetDatabaseError::Internal(e.into()),
                };
                Err(res)
            }
        }
    }

    async fn delete_database(
        &mut self,
        database_name: String,
        tenant: String,
    ) -> Result<DeleteDatabaseResponse, DeleteDatabaseError> {
        let req = chroma_proto::DeleteDatabaseRequest {
            name: database_name.clone(),
            tenant,
        };
        match self.client.delete_database(req).await {
            Ok(_) => Ok(DeleteDatabaseResponse {}),
            Err(err) if matches!(err.code(), Code::NotFound) => {
                Err(DeleteDatabaseError::NotFound(database_name))
            }
            Err(err) => Err(DeleteDatabaseError::Internal(err.into())),
        }
    }

    async fn get_collections(
        &mut self,
        collection_id: Option<CollectionUuid>,
        name: Option<String>,
        tenant: Option<String>,
        database: Option<String>,
        limit: Option<u32>,
        offset: u32,
    ) -> Result<Vec<Collection>, GetCollectionsError> {
        // TODO: move off of status into our own error type
        let collection_id_str = collection_id.map(|id| String::from(id.0));
        let res = self
            .client
            .get_collections(chroma_proto::GetCollectionsRequest {
                id: collection_id_str,
                name,
                limit: limit.map(|l| l as i32),
                offset: Some(offset as i32),
                tenant: tenant.unwrap_or("".to_string()),
                database: database.unwrap_or("".to_string()),
            })
            .await;

        match res {
            Ok(res) => {
                let collections = res.into_inner().collections;

                let collections = collections
                    .into_iter()
                    .map(|proto_collection| proto_collection.try_into())
                    .collect::<Result<Vec<Collection>, CollectionConversionError>>();

                match collections {
                    Ok(collections) => Ok(collections),
                    Err(e) => Err(GetCollectionsError::Internal(e.boxed())),
                }
            }
            Err(e) => Err(GetCollectionsError::Internal(e.into())),
        }
    }

    async fn count_collections(
        &mut self,
        tenant: String,
        database: Option<String>,
    ) -> Result<usize, CountCollectionsError> {
        let request = chroma_proto::CountCollectionsRequest { tenant, database };
        let res = self.client.count_collections(request).await;
        match res {
            Ok(res) => Ok(res.into_inner().count as usize),
            Err(_) => Err(CountCollectionsError::Internal),
        }
    }

    async fn get_collection_size(
        &mut self,
        collection_id: CollectionUuid,
    ) -> Result<usize, GetCollectionSizeError> {
        let request = chroma_proto::GetCollectionSizeRequest {
            id: collection_id.0.to_string(),
        };
        let res = self.client.get_collection_size(request).await;
        match res {
            Ok(res) => Ok(res.into_inner().total_records_post_compaction as usize),
            Err(e) => match e.code() {
                Code::NotFound => Err(GetCollectionSizeError::NotFound(collection_id.to_string())),
                _ => Err(GetCollectionSizeError::Internal(e.into())),
            },
        }
    }

    #[allow(clippy::too_many_arguments)]
    async fn create_collection(
        &mut self,
        tenant: String,
        database: String,
        collection_id: CollectionUuid,
        name: String,
        segments: Vec<Segment>,
        configuration: InternalCollectionConfiguration,
        metadata: Option<Metadata>,
        dimension: Option<i32>,
        get_or_create: bool,
    ) -> Result<Collection, CreateCollectionError> {
        let res = self
            .client
            .create_collection(chroma_proto::CreateCollectionRequest {
                id: collection_id.0.to_string(),
                tenant,
                database,
                name: name.clone(),
                segments: segments
                    .into_iter()
                    .map(chroma_proto::Segment::from)
                    .collect(),
                configuration_json_str: serde_json::to_string(&configuration)
                    .map_err(CreateCollectionError::Configuration)?,
                metadata: metadata.map(|metadata| metadata.into()),
                dimension,
                get_or_create: Some(get_or_create),
            })
            .await
            .map_err(|err| match err.code() {
                Code::AlreadyExists => CreateCollectionError::AlreadyExists(name),
                _ => CreateCollectionError::Internal(err.into()),
            })?;

        let collection = res
            .into_inner()
            .collection
            .ok_or(CreateCollectionError::Internal(
                TonicMissingFieldError("collection").boxed(),
            ))?
            .try_into()
            .map_err(|e: CollectionConversionError| CreateCollectionError::Internal(e.boxed()))?;

        Ok(collection)
    }

    async fn update_collection(
        &mut self,
        collection_id: CollectionUuid,
        name: Option<String>,
        metadata: Option<CollectionMetadataUpdate>,
        dimension: Option<u32>,
        configuration: Option<UpdateCollectionConfiguration>,
    ) -> Result<(), UpdateCollectionError> {
        let mut configuration_json_str = None;
        if let Some(configuration) = configuration {
            let collections = self
                .get_collections(Some(collection_id), None, None, None, None, 0)
                .await;
            let collections = collections.unwrap();
            let collection = collections.into_iter().next().unwrap();
            let mut existing_configuration = collection.config;
            existing_configuration.update(&configuration);
            configuration_json_str = Some(
                serde_json::to_string(&existing_configuration)
                    .map_err(UpdateCollectionError::Configuration)?,
            );
        }

        let req = chroma_proto::UpdateCollectionRequest {
            id: collection_id.0.to_string(),
            name: name.clone(),
            metadata_update: metadata.map(|metadata| match metadata {
                CollectionMetadataUpdate::UpdateMetadata(metadata) => {
                    chroma_proto::update_collection_request::MetadataUpdate::Metadata(
                        metadata.into(),
                    )
                }
                CollectionMetadataUpdate::ResetMetadata => {
                    chroma_proto::update_collection_request::MetadataUpdate::ResetMetadata(true)
                }
            }),
            dimension: dimension.map(|dim| dim as i32),
            configuration_json_str: configuration_json_str.clone(),
        };

        self.client.update_collection(req).await.map_err(|e| {
            if e.code() == Code::NotFound {
                UpdateCollectionError::NotFound(collection_id.to_string())
            } else {
                UpdateCollectionError::Internal(e.into())
            }
        })?;

        Ok(())
    }

    async fn delete_collection(
        &mut self,
        tenant: String,
        database: String,
        collection_id: CollectionUuid,
        segment_ids: Vec<SegmentUuid>,
    ) -> Result<(), DeleteCollectionError> {
        self.client
            .delete_collection(chroma_proto::DeleteCollectionRequest {
                tenant,
                database,
                id: collection_id.0.to_string(),
                segment_ids: segment_ids.into_iter().map(|id| id.0.to_string()).collect(),
            })
            .await
            .map_err(|e| {
                if e.code() == Code::NotFound {
                    DeleteCollectionError::NotFound(collection_id.to_string())
                } else {
                    DeleteCollectionError::Internal(e.into())
                }
            })?;
        Ok(())
    }

    pub async fn get_collections_to_gc(
        &mut self,
    ) -> Result<Vec<CollectionToGcInfo>, GetCollectionsToGcError> {
        let res = self
            .client
            .list_collections_to_gc(chroma_proto::ListCollectionsToGcRequest {
                cutoff_time_secs: None,
                limit: None,
            })
            .await;

        match res {
            Ok(collections) => collections
                .into_inner()
                .collections
                .into_iter()
                .map(|collection| collection.try_into())
                .collect::<Result<Vec<CollectionToGcInfo>, GetCollectionsToGcError>>(),
            Err(e) => Err(GetCollectionsToGcError::RequestFailed(e)),
        }
    }

    async fn get_segments(
        &mut self,
        id: Option<SegmentUuid>,
        r#type: Option<String>,
        scope: Option<SegmentScope>,
        collection: CollectionUuid,
    ) -> Result<Vec<Segment>, GetSegmentsError> {
        let res = self
            .client
            .get_segments(chroma_proto::GetSegmentsRequest {
                // TODO: modularize
                id: id.as_ref().map(ToString::to_string),
                r#type,
                scope: scope.map(|x| x as i32),
                collection: collection.to_string(),
            })
            .await;
        match res {
            Ok(res) => {
                let segments = res.into_inner().segments;
                let converted_segments = segments
                    .into_iter()
                    .map(|proto_segment| proto_segment.try_into())
                    .collect::<Result<Vec<Segment>, SegmentConversionError>>();

                match converted_segments {
                    Ok(segments) => Ok(segments),
                    Err(e) => Err(GetSegmentsError::Internal(e.boxed())),
                }
            }
            Err(e) => Err(GetSegmentsError::Internal(e.into())),
        }
    }

    async fn get_collection_with_segments(
        &mut self,
        collection_id: CollectionUuid,
    ) -> Result<CollectionAndSegments, GetCollectionWithSegmentsError> {
        let res = self
            .client
            .get_collection_with_segments(chroma_proto::GetCollectionWithSegmentsRequest {
                id: collection_id.to_string(),
            })
            .await?
            .into_inner();
        let raw_segment_counts = res.segments.len();
        let mut segment_map: HashMap<_, _> = res
            .segments
            .into_iter()
            .map(|seg| (seg.scope(), seg))
            .collect();
        if segment_map.len() < raw_segment_counts {
            return Err(GetCollectionWithSegmentsError::DuplicateSegment);
        }
        Ok(CollectionAndSegments {
            collection: res
                .collection
                .ok_or(GetCollectionWithSegmentsError::Field(
                    "collection".to_string(),
                ))?
                .try_into()?,
            metadata_segment: segment_map
                .remove(&chroma_proto::SegmentScope::Metadata)
                .ok_or(GetCollectionWithSegmentsError::Field(
                    "metadata".to_string(),
                ))?
                .try_into()?,
            record_segment: segment_map
                .remove(&chroma_proto::SegmentScope::Record)
                .ok_or(GetCollectionWithSegmentsError::Field("record".to_string()))?
                .try_into()?,
            vector_segment: segment_map
                .remove(&chroma_proto::SegmentScope::Vector)
                .ok_or(GetCollectionWithSegmentsError::Field("vector".to_string()))?
                .try_into()?,
        })
    }

    async fn get_last_compaction_time(
        &mut self,
        tenant_ids: Vec<String>,
    ) -> Result<Vec<Tenant>, GetLastCompactionTimeError> {
        let res = self
            .client
            .get_last_compaction_time_for_tenant(
                chroma_proto::GetLastCompactionTimeForTenantRequest {
                    tenant_id: tenant_ids,
                },
            )
            .await;
        match res {
            Ok(res) => {
                let last_compaction_times = res.into_inner().tenant_last_compaction_time;
                let last_compaction_times = last_compaction_times
                    .into_iter()
                    .map(|proto_tenant| proto_tenant.try_into())
                    .collect::<Result<Vec<Tenant>, ()>>();
                Ok(last_compaction_times.unwrap())
            }
            Err(e) => Err(GetLastCompactionTimeError::FailedToGetLastCompactionTime(e)),
        }
    }

    async fn flush_compaction(
        &mut self,
        tenant_id: String,
        collection_id: CollectionUuid,
        log_position: i64,
        collection_version: i32,
        segment_flush_info: Arc<[SegmentFlushInfo]>,
        total_records_post_compaction: u64,
    ) -> Result<FlushCompactionResponse, FlushCompactionError> {
        let segment_compaction_info =
            segment_flush_info
                .iter()
                .map(|segment_flush_info| segment_flush_info.try_into())
                .collect::<Result<
                    Vec<chroma_proto::FlushSegmentCompactionInfo>,
                    SegmentFlushInfoConversionError,
                >>();

        let segment_compaction_info = match segment_compaction_info {
            Ok(segment_compaction_info) => segment_compaction_info,
            Err(e) => {
                return Err(FlushCompactionError::SegmentFlushInfoConversionError(e));
            }
        };

        let req = chroma_proto::FlushCollectionCompactionRequest {
            tenant_id,
            collection_id: collection_id.0.to_string(),
            log_position,
            collection_version,
            segment_compaction_info,
            total_records_post_compaction,
        };

        let res = self.client.flush_collection_compaction(req).await;
        match res {
            Ok(res) => {
                let res = res.into_inner();
                let res = match res.try_into() {
                    Ok(res) => res,
                    Err(e) => {
                        return Err(
                            FlushCompactionError::FlushCompactionResponseConversionError(e),
                        );
                    }
                };
                Ok(res)
            }
            Err(e) => Err(FlushCompactionError::FailedToFlushCompaction(e)),
        }
    }

    async fn mark_version_for_deletion(
        &mut self,
        epoch_id: i64,
        versions: Vec<chroma_proto::VersionListForCollection>,
    ) -> Result<HashMap<String, bool>, MarkVersionForDeletionError> {
        let req = chroma_proto::MarkVersionForDeletionRequest { epoch_id, versions };

        let res = self.client.mark_version_for_deletion(req).await?;
        Ok(res.into_inner().collection_id_to_success)
    }

    async fn delete_collection_version(
        &mut self,
        versions: Vec<chroma_proto::VersionListForCollection>,
    ) -> Result<HashMap<String, bool>, DeleteCollectionVersionError> {
        let req = chroma_proto::DeleteCollectionVersionRequest {
            epoch_id: 0, // TODO: Pass this through
            versions,
        };

        let res = self.client.delete_collection_version(req).await?;
        Ok(res.into_inner().collection_id_to_success)
    }

    async fn reset(&mut self) -> Result<ResetResponse, ResetError> {
        self.client
            .reset_state(())
            .await
            .map_err(|e| TonicError(e).boxed())?;
        Ok(ResetResponse {})
    }
}

#[derive(Error, Debug)]
pub enum GetLastCompactionTimeError {
    #[error("Failed to fetch")]
    FailedToGetLastCompactionTime(#[from] tonic::Status),

    #[error("Tenant not found in sysdb")]
    TenantNotFound,
}

impl ChromaError for GetLastCompactionTimeError {
    fn code(&self) -> ErrorCodes {
        match self {
            GetLastCompactionTimeError::FailedToGetLastCompactionTime(_) => ErrorCodes::Internal,
            GetLastCompactionTimeError::TenantNotFound => ErrorCodes::Internal,
        }
    }
}

#[derive(Error, Debug)]
pub enum FlushCompactionError {
    #[error("Failed to flush compaction")]
    FailedToFlushCompaction(#[from] tonic::Status),
    #[error("Failed to convert segment flush info")]
    SegmentFlushInfoConversionError(#[from] SegmentFlushInfoConversionError),
    #[error("Failed to convert flush compaction response")]
    FlushCompactionResponseConversionError(#[from] FlushCompactionResponseConversionError),
    #[error("Collection not found in sysdb")]
    CollectionNotFound,
    #[error("Segment not found in sysdb")]
    SegmentNotFound,
}

impl ChromaError for FlushCompactionError {
    fn code(&self) -> ErrorCodes {
        match self {
            FlushCompactionError::FailedToFlushCompaction(_) => ErrorCodes::Internal,
            FlushCompactionError::SegmentFlushInfoConversionError(_) => ErrorCodes::Internal,
            FlushCompactionError::FlushCompactionResponseConversionError(_) => ErrorCodes::Internal,
            FlushCompactionError::CollectionNotFound => ErrorCodes::Internal,
            FlushCompactionError::SegmentNotFound => ErrorCodes::Internal,
        }
    }
}

#[derive(Error, Debug)]
pub enum MarkVersionForDeletionError {
    #[error("Failed to mark version for deletion")]
    FailedToMarkVersion(#[from] tonic::Status),
}

impl ChromaError for MarkVersionForDeletionError {
    fn code(&self) -> ErrorCodes {
        match self {
            MarkVersionForDeletionError::FailedToMarkVersion(_) => ErrorCodes::Internal,
        }
    }
}

#[derive(Error, Debug)]
pub enum DeleteCollectionVersionError {
    #[error("Failed to delete version")]
    FailedToDeleteVersion(#[from] tonic::Status),
}

impl ChromaError for DeleteCollectionVersionError {
    fn code(&self) -> ErrorCodes {
        match self {
            DeleteCollectionVersionError::FailedToDeleteVersion(_) => ErrorCodes::Internal,
        }
    }
}<|MERGE_RESOLUTION|>--- conflicted
+++ resolved
@@ -15,11 +15,7 @@
     GetCollectionsError, GetDatabaseError, GetDatabaseResponse, GetSegmentsError, GetTenantError,
     GetTenantResponse, InternalCollectionConfiguration, ListDatabasesError, ListDatabasesResponse,
     Metadata, ResetError, ResetResponse, SegmentFlushInfo, SegmentFlushInfoConversionError,
-<<<<<<< HEAD
-    SegmentUuid, UpdateCollectionConfiguration, UpdateCollectionError,
-=======
-    SegmentUuid, UpdateCollectionError, VectorIndexConfiguration,
->>>>>>> 8199e9dd
+    SegmentUuid, UpdateCollectionConfiguration, UpdateCollectionError, VectorIndexConfiguration,
 };
 use chroma_types::{
     Collection, CollectionConversionError, CollectionUuid, FlushCompactionResponse,
@@ -848,7 +844,7 @@
                 }
             }),
             dimension: dimension.map(|dim| dim as i32),
-            configuration_json_str: configuration_json_str.clone(),
+            configuration_json_str,
         };
 
         self.client.update_collection(req).await.map_err(|e| {
