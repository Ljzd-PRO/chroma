[package]
name = "chroma-cli"
version = "0.1.0"
edition = "2021"

[dependencies]
arboard = "3.4.1"
clap = { version = "4.5.28", features = ["derive"] }
chroma-frontend = { workspace = true }
chroma-config = { workspace = true }
chroma-system = { workspace = true }
chroma-sqlite = { workspace = true }
chroma-segment = { workspace = true }
chroma-sysdb = { workspace = true }
chroma-types = { workspace = true }
chroma-log = { workspace = true }
colored = "3.0.0"
dialoguer = "0.11.0"
dirs = "6.0.0"
indicatif.workspace = true
rand = {workspace = true}
reqwest = { workspace = true }
serde = { workspace = true, features = ["derive"] }
serde_json = { workspace = true}
strum = "0.27.1"
strum_macros = "0.27.1"
sqlx = { workspace = true }
thiserror = { workspace = true }
tempfile = { workspace = true }
tokio = { workspace = true }
toml = "0.8.20"
webbrowser = "1.0.3"
<<<<<<< HEAD
strum = "0.27.1"
strum_macros = "0.27.1"
semver = "1.0.26"
regex = "1.11.1"
=======
regex = "1.11.1"

>>>>>>> 15df7057

[dev-dependencies]
assert_cmd = "2.0.16"
predicates = "3.1.3"

[[bin]]
name = "chroma"
path = "src/main.rs"<|MERGE_RESOLUTION|>--- conflicted
+++ resolved
@@ -30,15 +30,10 @@
 tokio = { workspace = true }
 toml = "0.8.20"
 webbrowser = "1.0.3"
-<<<<<<< HEAD
 strum = "0.27.1"
 strum_macros = "0.27.1"
 semver = "1.0.26"
 regex = "1.11.1"
-=======
-regex = "1.11.1"
-
->>>>>>> 15df7057
 
 [dev-dependencies]
 assert_cmd = "2.0.16"
