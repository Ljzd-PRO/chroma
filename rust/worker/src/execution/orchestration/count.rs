use async_trait::async_trait;
use chroma_blockstore::provider::BlockfileProvider;
use chroma_error::{ChromaError, ErrorCodes};
use chroma_system::{
    wrap, ChannelError, ComponentContext, ComponentHandle, Dispatcher, Handler, Orchestrator,
    PanicError, TaskError, TaskMessage, TaskResult,
};
use chroma_types::CollectionAndSegments;
use thiserror::Error;
use tokio::sync::oneshot::{error::RecvError, Sender};

use crate::execution::operators::{
    count_records::{
        CountRecordsError, CountRecordsInput, CountRecordsOperator, CountRecordsOutput,
    },
    fetch_log::{FetchLogError, FetchLogOperator, FetchLogOutput},
};

#[derive(Error, Debug)]
pub enum CountError {
    #[error("Error sending message through channel: {0}")]
    Channel(#[from] ChannelError),
    #[error("Error running Fetch Log Operator: {0}")]
    FetchLog(#[from] FetchLogError),
    #[error("Error running Count Record Operator: {0}")]
    CountRecord(#[from] CountRecordsError),
    #[error("Panic: {0}")]
    Panic(#[from] PanicError),
    #[error("Error receiving final result: {0}")]
    Result(#[from] RecvError),
    #[error("Operation aborted because resources exhausted")]
    Aborted,
}

impl ChromaError for CountError {
    fn code(&self) -> ErrorCodes {
        match self {
            CountError::Channel(e) => e.code(),
            CountError::FetchLog(e) => e.code(),
            CountError::CountRecord(e) => e.code(),
            CountError::Panic(_) => ErrorCodes::Aborted,
            CountError::Result(_) => ErrorCodes::Internal,
            CountError::Aborted => ErrorCodes::ResourceExhausted,
        }
    }
}

impl<E> From<TaskError<E>> for CountError
where
    E: Into<CountError>,
{
    fn from(value: TaskError<E>) -> Self {
        match value {
            TaskError::Panic(e) => CountError::Panic(e),
            TaskError::TaskFailed(e) => e.into(),
            TaskError::Aborted => CountError::Aborted,
        }
    }
}

type CountOutput = (u32, u64);
type CountResult = Result<CountOutput, CountError>;

#[derive(Debug)]
pub struct CountOrchestrator {
    // Orchestrator parameters
    blockfile_provider: BlockfileProvider,
    dispatcher: ComponentHandle<Dispatcher>,
    queue: usize,

    // Collection and segments
    collection_and_segments: CollectionAndSegments,

    // Fetch logs
    fetch_log: FetchLogOperator,

    // Fetched log size
    fetch_log_bytes: Option<u64>,

    // Result channel
    result_channel: Option<Sender<CountResult>>,
}

impl CountOrchestrator {
    pub(crate) fn new(
        blockfile_provider: BlockfileProvider,
        dispatcher: ComponentHandle<Dispatcher>,
        queue: usize,
        collection_and_segments: CollectionAndSegments,
        fetch_log: FetchLogOperator,
    ) -> Self {
        Self {
            blockfile_provider,
            dispatcher,
            collection_and_segments,
            queue,
            fetch_log,
            fetch_log_bytes: None,
            result_channel: None,
        }
    }
}

#[async_trait]
impl Orchestrator for CountOrchestrator {
    type Output = CountOutput;
    type Error = CountError;

    fn dispatcher(&self) -> ComponentHandle<Dispatcher> {
        self.dispatcher.clone()
    }

    async fn initial_tasks(&mut self, ctx: &ComponentContext<Self>) -> Vec<TaskMessage> {
        vec![wrap(Box::new(self.fetch_log.clone()), (), ctx.receiver())]
    }

    fn queue_size(&self) -> usize {
        self.queue
    }

    fn set_result_channel(&mut self, sender: Sender<CountResult>) {
        self.result_channel = Some(sender)
    }

    fn take_result_channel(&mut self) -> Sender<CountResult> {
        self.result_channel
            .take()
            .expect("The result channel should be set before take")
    }
}

#[async_trait]
impl Handler<TaskResult<FetchLogOutput, FetchLogError>> for CountOrchestrator {
    type Result = ();

    async fn handle(
        &mut self,
        message: TaskResult<FetchLogOutput, FetchLogError>,
        ctx: &ComponentContext<Self>,
    ) {
<<<<<<< HEAD
        tracing::info!("CountOrchestrator: FetchLogOperator finished");
        let output = match self.ok_or_terminate(message.into_inner(), ctx) {
=======
        let output = match self.ok_or_terminate(message.into_inner(), ctx).await {
>>>>>>> 05f80f3a
            Some(output) => output,
            None => return,
        };
        self.fetch_log_bytes
            .replace(output.iter().map(|(l, _)| l.size_bytes()).sum());
        tracing::info!("sending CountRecordsOperator");
        let task = wrap(
            CountRecordsOperator::new(),
            CountRecordsInput::new(
                self.collection_and_segments.record_segment.clone(),
                self.blockfile_provider.clone(),
                output,
            ),
            ctx.receiver(),
        );
        self.send(task, ctx).await;
    }
}

#[async_trait]
impl Handler<TaskResult<CountRecordsOutput, CountRecordsError>> for CountOrchestrator {
    type Result = ();

    async fn handle(
        &mut self,
        message: TaskResult<CountRecordsOutput, CountRecordsError>,
        ctx: &ComponentContext<Self>,
    ) {
        tracing::info!("CountOrchestrator: CountRecordsOperator finished");
        self.terminate_with_result(
            message.into_inner().map_err(|e| e.into()).map(|output| {
                (
                    output.count as u32,
                    self.fetch_log_bytes
                        .expect("FetchLogOperator should have finished already"),
                )
            }),
            ctx,
        )
        .await;
    }
}<|MERGE_RESOLUTION|>--- conflicted
+++ resolved
@@ -138,12 +138,8 @@
         message: TaskResult<FetchLogOutput, FetchLogError>,
         ctx: &ComponentContext<Self>,
     ) {
-<<<<<<< HEAD
         tracing::info!("CountOrchestrator: FetchLogOperator finished");
-        let output = match self.ok_or_terminate(message.into_inner(), ctx) {
-=======
         let output = match self.ok_or_terminate(message.into_inner(), ctx).await {
->>>>>>> 05f80f3a
             Some(output) => output,
             None => return,
         };
