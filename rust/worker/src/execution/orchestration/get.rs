use async_trait::async_trait;
use chroma_blockstore::provider::BlockfileProvider;
use chroma_error::{ChromaError, ErrorCodes};
use chroma_system::{
    wrap, ChannelError, ComponentContext, ComponentHandle, Dispatcher, Handler, Orchestrator,
    PanicError, TaskError, TaskMessage, TaskResult,
};
use chroma_types::CollectionAndSegments;
use thiserror::Error;
use tokio::sync::oneshot::{error::RecvError, Sender};

use crate::execution::operators::{
    fetch_log::{FetchLogError, FetchLogOperator, FetchLogOutput},
    filter::{FilterError, FilterInput, FilterOperator, FilterOutput},
    limit::{LimitError, LimitInput, LimitOperator, LimitOutput},
    prefetch_record::{PrefetchRecordError, PrefetchRecordOperator, PrefetchRecordOutput},
    projection::{ProjectionError, ProjectionInput, ProjectionOperator, ProjectionOutput},
};

#[derive(Error, Debug)]
pub enum GetError {
    #[error("Error sending message through channel: {0}")]
    Channel(#[from] ChannelError),
    #[error("Error running Fetch Log Operator: {0}")]
    FetchLog(#[from] FetchLogError),
    #[error("Error running Filter Operator: {0}")]
    Filter(#[from] FilterError),
    #[error("Error running Limit Operator: {0}")]
    Limit(#[from] LimitError),
    #[error("Panic: {0}")]
    Panic(#[from] PanicError),
    #[error("Error running Projection Operator: {0}")]
    Projection(#[from] ProjectionError),
    #[error("Error receiving final result: {0}")]
    Result(#[from] RecvError),
    #[error("Operation aborted because resources exhausted")]
    Aborted,
}

impl ChromaError for GetError {
    fn code(&self) -> ErrorCodes {
        match self {
            GetError::Channel(e) => e.code(),
            GetError::FetchLog(e) => e.code(),
            GetError::Filter(e) => e.code(),
            GetError::Limit(e) => e.code(),
            GetError::Panic(_) => ErrorCodes::Aborted,
            GetError::Projection(e) => e.code(),
            GetError::Result(_) => ErrorCodes::Internal,
            GetError::Aborted => ErrorCodes::ResourceExhausted,
        }
    }
}

impl<E> From<TaskError<E>> for GetError
where
    E: Into<GetError>,
{
    fn from(value: TaskError<E>) -> Self {
        match value {
            TaskError::Panic(e) => e.into(),
            TaskError::TaskFailed(e) => e.into(),
            TaskError::Aborted => GetError::Aborted,
        }
    }
}

type GetOutput = (ProjectionOutput, u64);

type GetResult = Result<GetOutput, GetError>;

/// The `GetOrchestrator` chains a sequence of operators in sequence to evaluate
/// a `<collection>.get(...)` query from the user
///
/// # Pipeline
/// ```text
///       ┌────────────┐
///       │            │
///       │  on_start  │
///       │            │
///       └──────┬─────┘
///              │
///              ▼
///    ┌────────────────────┐
///    │                    │
///    │  FetchLogOperator  │
///    │                    │
///    └─────────┬──────────┘
///              │
///              ▼
///    ┌───────────────────┐
///    │                   │
///    │   FilterOperator  │
///    │                   │
///    └─────────┬─────────┘
///              │
///              ▼
///     ┌─────────────────┐
///     │                 │
///     │  LimitOperator  │
///     │                 │
///     └────────┬────────┘
///              │
///              ▼
///   ┌──────────────────────┐
///   │                      │
///   │  ProjectionOperator  │
///   │                      │
///   └──────────┬───────────┘
///              │
///              ▼
///     ┌──────────────────┐
///     │                  │
///     │  result_channel  │
///     │                  │
///     └──────────────────┘
/// ```
#[derive(Debug)]
pub struct GetOrchestrator {
    // Orchestrator parameters
    blockfile_provider: BlockfileProvider,
    dispatcher: ComponentHandle<Dispatcher>,
    queue: usize,

    // Collection segments
    collection_and_segments: CollectionAndSegments,

    // Fetch logs
    fetch_log: FetchLogOperator,

    // Fetched logs
    fetched_logs: Option<FetchLogOutput>,

    // Pipelined operators
    filter: FilterOperator,
    limit: LimitOperator,
    projection: ProjectionOperator,

    // Result channel
    result_channel: Option<Sender<GetResult>>,
}

impl GetOrchestrator {
    #[allow(clippy::too_many_arguments)]
    pub fn new(
        blockfile_provider: BlockfileProvider,
        dispatcher: ComponentHandle<Dispatcher>,
        queue: usize,
        collection_and_segments: CollectionAndSegments,
        fetch_log: FetchLogOperator,
        filter: FilterOperator,
        limit: LimitOperator,
        projection: ProjectionOperator,
    ) -> Self {
        Self {
            blockfile_provider,
            dispatcher,
            queue,
            collection_and_segments,
            fetch_log,
            fetched_logs: None,
            filter,
            limit,
            projection,
            result_channel: None,
        }
    }
}

#[async_trait]
impl Orchestrator for GetOrchestrator {
    type Output = GetOutput;
    type Error = GetError;

    fn dispatcher(&self) -> ComponentHandle<Dispatcher> {
        self.dispatcher.clone()
    }

    async fn initial_tasks(&mut self, ctx: &ComponentContext<Self>) -> Vec<TaskMessage> {
        vec![wrap(Box::new(self.fetch_log.clone()), (), ctx.receiver())]
    }

    fn queue_size(&self) -> usize {
        self.queue
    }

    fn set_result_channel(&mut self, sender: Sender<GetResult>) {
        self.result_channel = Some(sender)
    }

    fn take_result_channel(&mut self) -> Sender<GetResult> {
        self.result_channel
            .take()
            .expect("The result channel should be set before take")
    }
}

#[async_trait]
impl Handler<TaskResult<FetchLogOutput, FetchLogError>> for GetOrchestrator {
    type Result = ();

    async fn handle(
        &mut self,
        message: TaskResult<FetchLogOutput, FetchLogError>,
        ctx: &ComponentContext<Self>,
    ) {
<<<<<<< HEAD
        tracing::info!("GetOrchestrator: FetchLogOperator finished");
        let output = match self.ok_or_terminate(message.into_inner(), ctx) {
=======
        let output = match self.ok_or_terminate(message.into_inner(), ctx).await {
>>>>>>> a7c785a5
            Some(output) => output,
            None => return,
        };

        self.fetched_logs = Some(output.clone());

        let task = wrap(
            Box::new(self.filter.clone()),
            FilterInput {
                logs: output,
                blockfile_provider: self.blockfile_provider.clone(),
                metadata_segment: self.collection_and_segments.metadata_segment.clone(),
                record_segment: self.collection_and_segments.record_segment.clone(),
            },
            ctx.receiver(),
        );
        self.send(task, ctx).await;
    }
}

#[async_trait]
impl Handler<TaskResult<FilterOutput, FilterError>> for GetOrchestrator {
    type Result = ();

    async fn handle(
        &mut self,
        message: TaskResult<FilterOutput, FilterError>,
        ctx: &ComponentContext<Self>,
    ) {
<<<<<<< HEAD
        tracing::info!("GetOrchestrator: FilterOperator finished");
        let output = match self.ok_or_terminate(message.into_inner(), ctx) {
=======
        let output = match self.ok_or_terminate(message.into_inner(), ctx).await {
>>>>>>> a7c785a5
            Some(output) => output,
            None => return,
        };
        let task = wrap(
            Box::new(self.limit.clone()),
            LimitInput {
                logs: self
                    .fetched_logs
                    .as_ref()
                    .expect("FetchLogOperator should have finished already")
                    .clone(),
                blockfile_provider: self.blockfile_provider.clone(),
                record_segment: self.collection_and_segments.record_segment.clone(),
                log_offset_ids: output.log_offset_ids,
                compact_offset_ids: output.compact_offset_ids,
            },
            ctx.receiver(),
        );
        self.send(task, ctx).await;
    }
}

#[async_trait]
impl Handler<TaskResult<LimitOutput, LimitError>> for GetOrchestrator {
    type Result = ();

    async fn handle(
        &mut self,
        message: TaskResult<LimitOutput, LimitError>,
        ctx: &ComponentContext<Self>,
    ) {
<<<<<<< HEAD
        tracing::info!("GetOrchestrator: LimitOperator finished");
        let output = match self.ok_or_terminate(message.into_inner(), ctx) {
=======
        let output = match self.ok_or_terminate(message.into_inner(), ctx).await {
>>>>>>> a7c785a5
            Some(output) => output,
            None => return,
        };

        let input = ProjectionInput {
            logs: self
                .fetched_logs
                .as_ref()
                .expect("FetchLogOperator should have finished already")
                .clone(),
            blockfile_provider: self.blockfile_provider.clone(),
            record_segment: self.collection_and_segments.record_segment.clone(),
            offset_ids: output.offset_ids.iter().collect(),
        };

        // Prefetch records before projection
        let prefetch_task = wrap(
            Box::new(PrefetchRecordOperator {}),
            input.clone(),
            ctx.receiver(),
        );

        if !self.send(prefetch_task, ctx).await {
            return;
        }

        let task = wrap(Box::new(self.projection.clone()), input, ctx.receiver());
        self.send(task, ctx).await;
    }
}

#[async_trait]
impl Handler<TaskResult<PrefetchRecordOutput, PrefetchRecordError>> for GetOrchestrator {
    type Result = ();

    async fn handle(
        &mut self,
        _message: TaskResult<PrefetchRecordOutput, PrefetchRecordError>,
        _ctx: &ComponentContext<Self>,
    ) {
        // The output and error from `PrefetchRecordOperator` are ignored
    }
}

#[async_trait]
impl Handler<TaskResult<ProjectionOutput, ProjectionError>> for GetOrchestrator {
    type Result = ();

    async fn handle(
        &mut self,
        message: TaskResult<ProjectionOutput, ProjectionError>,
        ctx: &ComponentContext<Self>,
    ) {
<<<<<<< HEAD
        tracing::info!("GetOrchestrator: ProjectionOperator finished");
        let output = match self.ok_or_terminate(message.into_inner(), ctx) {
=======
        let output = match self.ok_or_terminate(message.into_inner(), ctx).await {
>>>>>>> a7c785a5
            Some(output) => output,
            None => return,
        };

        let fetch_log_size_bytes = self
            .fetched_logs
            .as_ref()
            .expect("FetchLogOperator should have finished already")
            .iter()
            .map(|(l, _)| l.size_bytes())
            .sum();

        self.terminate_with_result(Ok((output, fetch_log_size_bytes)), ctx)
            .await;
    }
}<|MERGE_RESOLUTION|>--- conflicted
+++ resolved
@@ -204,12 +204,8 @@
         message: TaskResult<FetchLogOutput, FetchLogError>,
         ctx: &ComponentContext<Self>,
     ) {
-<<<<<<< HEAD
         tracing::info!("GetOrchestrator: FetchLogOperator finished");
-        let output = match self.ok_or_terminate(message.into_inner(), ctx) {
-=======
         let output = match self.ok_or_terminate(message.into_inner(), ctx).await {
->>>>>>> a7c785a5
             Some(output) => output,
             None => return,
         };
@@ -239,12 +235,8 @@
         message: TaskResult<FilterOutput, FilterError>,
         ctx: &ComponentContext<Self>,
     ) {
-<<<<<<< HEAD
         tracing::info!("GetOrchestrator: FilterOperator finished");
-        let output = match self.ok_or_terminate(message.into_inner(), ctx) {
-=======
         let output = match self.ok_or_terminate(message.into_inner(), ctx).await {
->>>>>>> a7c785a5
             Some(output) => output,
             None => return,
         };
@@ -276,12 +268,8 @@
         message: TaskResult<LimitOutput, LimitError>,
         ctx: &ComponentContext<Self>,
     ) {
-<<<<<<< HEAD
         tracing::info!("GetOrchestrator: LimitOperator finished");
-        let output = match self.ok_or_terminate(message.into_inner(), ctx) {
-=======
         let output = match self.ok_or_terminate(message.into_inner(), ctx).await {
->>>>>>> a7c785a5
             Some(output) => output,
             None => return,
         };
@@ -335,12 +323,8 @@
         message: TaskResult<ProjectionOutput, ProjectionError>,
         ctx: &ComponentContext<Self>,
     ) {
-<<<<<<< HEAD
         tracing::info!("GetOrchestrator: ProjectionOperator finished");
-        let output = match self.ok_or_terminate(message.into_inner(), ctx) {
-=======
         let output = match self.ok_or_terminate(message.into_inner(), ctx).await {
->>>>>>> a7c785a5
             Some(output) => output,
             None => return,
         };
