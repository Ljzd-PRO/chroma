--- conflicted
+++ resolved
@@ -1,10 +1,6 @@
 {
   "name": "chromadb-js-bindings-win32-x64-msvc",
-<<<<<<< HEAD
-  "version": "0.1.2",
-=======
   "version": "0.1.3",
->>>>>>> f5bc991d
   "os": [
     "win32"
   ],
