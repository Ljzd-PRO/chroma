--- conflicted
+++ resolved
@@ -1,15 +1,12 @@
 use anyhow::Result;
-<<<<<<< HEAD
 use chroma_benchmark::datasets::types::Record;
 use chroma_benchmark::datasets::{
     ms_marco_queries::MicrosoftMarcoQueriesDataset, scidocs::SciDocsDataset, types::RecordDataset,
 };
-use chroma_blockstore::BlockfileWriterOptions;
-=======
 use chroma_benchmark::datasets::{
     ms_marco_queries::MicrosoftMarcoQueriesDataset, scidocs::SciDocsDataset, types::RecordDataset,
 };
->>>>>>> 12805143
+use chroma_blockstore::BlockfileWriterOptions;
 use chroma_blockstore::{arrow::provider::ArrowBlockfileProvider, provider::BlockfileProvider};
 use chroma_cache::UnboundedCacheConfig;
 use chroma_index::fulltext::{
@@ -33,26 +30,13 @@
 
 async fn compact_log_and_get_reader<'a>(
     blockfile_provider: &BlockfileProvider,
-<<<<<<< HEAD
-    corpus: &Vec<(usize, Record)>,
-) -> Result<FullTextIndexReader<'a>> {
-    let postings_blockfile_writer = blockfile_provider
-        .write::<u32, Vec<u32>>(BlockfileWriterOptions::new().ordered_mutations())
-        .await
-        .unwrap();
-    let frequencies_blockfile_writer = blockfile_provider
-        .write::<u32, u32>(BlockfileWriterOptions::new().ordered_mutations())
-        .await
-        .unwrap();
-=======
     corpus: &T,
 ) -> Result<FullTextIndexReader<'a>>
 where
     T: RecordDataset,
 {
-    let postings_blockfile_writer = blockfile_provider.create::<u32, Vec<u32>>().await.unwrap();
-    let frequencies_blockfile_writer = blockfile_provider.create::<u32, u32>().await.unwrap();
->>>>>>> 12805143
+    let postings_blockfile_writer = blockfile_provider.create::<u32, Vec<u32>>().unwrap();
+    let frequencies_blockfile_writer = blockfile_provider.create::<u32, u32>().unwrap();
     let postings_blockfile_id = postings_blockfile_writer.id();
     let frequencies_blockfile_id = frequencies_blockfile_writer.id();
 
