--- conflicted
+++ resolved
@@ -8,11 +8,7 @@
     db_schema_to_keys,
     COLLECTION_TABLE_SCHEMA,
 )
-<<<<<<< HEAD
-from typing import Dict, Optional, Sequence
-=======
-from typing import List, Optional, Sequence
->>>>>>> b36cdce9
+from typing import List, Optional, Sequence, Dict
 import pandas as pd
 import json
 import duckdb
@@ -107,7 +103,9 @@
         self._idx.delete_index(collection_uuid)
         self._conn.execute(f"""DELETE FROM collections WHERE name = ?""", [name])
 
-    def update_collection(self, current_name, new_name, new_metadata):
+    def update_collection(
+        self, current_name: str, new_name: str, new_metadata: Optional[Dict] = None
+    ):
         if new_name is None:
             new_name = current_name
         if new_metadata is None:
@@ -285,7 +283,7 @@
         """
         self._conn.executemany(update_statement, update_data)
 
-    def _delete(self, where_str):
+    def _delete(self, where_str: Optional[str] = None):
         uuids_deleted = self._conn.execute(
             f"""SELECT uuid FROM embeddings {where_str}"""
         ).fetchall()
