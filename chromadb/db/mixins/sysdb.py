from typing import Optional, Sequence, Any, Tuple, cast, Dict, Union, Set
from uuid import UUID
from overrides import override
from pypika import Table, Column
from itertools import groupby

from chromadb.config import System
from chromadb.db.base import (
    Cursor,
    SqlDB,
    ParameterValue,
    get_sql,
    NotFoundError,
    UniqueConstraintError,
)
from chromadb.db.system import SysDB
<<<<<<< HEAD
from chromadb.telemetry.opentelemetry import (
    add_attributes_to_current_span,
    OpenTelemetryClient,
    OpenTelemetryGranularity,
    trace_method,
)
=======
from chromadb.ingest import CollectionAssignmentPolicy, Producer
>>>>>>> 9d89b962
from chromadb.types import (
    OptionalArgument,
    Segment,
    Metadata,
    Collection,
    SegmentScope,
    Unspecified,
    UpdateMetadata,
)


class SqlSysDB(SqlDB, SysDB):
    _assignment_policy: CollectionAssignmentPolicy
    # Used only to delete topics on collection deletion.
    # TODO: refactor to remove this dependency into a separate interface
    _producer: Producer

    def __init__(self, system: System):
        self._assignment_policy = system.instance(CollectionAssignmentPolicy)
        super().__init__(system)
        self._opentelemetry_client = system.require(OpenTelemetryClient)

    @trace_method("SqlSysDB.create_segment", OpenTelemetryGranularity.ALL)
    @override
    def start(self) -> None:
        super().start()
        self._producer = self._system.instance(Producer)

    @override
    def create_segment(self, segment: Segment) -> None:
        add_attributes_to_current_span(
            {
                "segment_id": str(segment["id"]),
                "segment_type": segment["type"],
                "segment_scope": segment["scope"].value,
                "segment_topic": segment["topic"],
                "collection": str(segment["collection"]),
            }
        )
        with self.tx() as cur:
            segments = Table("segments")
            insert_segment = (
                self.querybuilder()
                .into(segments)
                .columns(
                    segments.id,
                    segments.type,
                    segments.scope,
                    segments.topic,
                    segments.collection,
                )
                .insert(
                    ParameterValue(self.uuid_to_db(segment["id"])),
                    ParameterValue(segment["type"]),
                    ParameterValue(segment["scope"].value),
                    ParameterValue(segment["topic"]),
                    ParameterValue(self.uuid_to_db(segment["collection"])),
                )
            )
            sql, params = get_sql(insert_segment, self.parameter_format())
            try:
                cur.execute(sql, params)
            except self.unique_constraint_error() as e:
                raise UniqueConstraintError(
                    f"Segment {segment['id']} already exists"
                ) from e
            metadata_t = Table("segment_metadata")
            if segment["metadata"]:
                self._insert_metadata(
                    cur,
                    metadata_t,
                    metadata_t.segment_id,
                    segment["id"],
                    segment["metadata"],
                )

    @trace_method("SqlSysDB.create_collection", OpenTelemetryGranularity.ALL)
    @override
<<<<<<< HEAD
    def create_collection(self, collection: Collection) -> None:
        """Create a new collection"""
        add_attributes_to_current_span(
            {
                "collection_id": str(collection["id"]),
                "collection_topic": collection["topic"],
                "collection_name": collection["name"],
                "collection_dimension": collection["dimension"],
            }
        )
=======
    def create_collection(
        self,
        id: UUID,
        name: str,
        metadata: Optional[Metadata] = None,
        dimension: Optional[int] = None,
        get_or_create: bool = False,
    ) -> Tuple[Collection, bool]:
        if id is None and not get_or_create:
            raise ValueError("id must be specified if get_or_create is False")

        existing = self.get_collections(name=name)
        if existing:
            if get_or_create:
                collection = existing[0]
                if metadata is not None and collection["metadata"] != metadata:
                    self.update_collection(
                        collection["id"],
                        metadata=metadata,
                    )
                return self.get_collections(id=collection["id"])[0], False
            else:
                raise UniqueConstraintError(f"Collection {name} already exists")

        topic = self._assignment_policy.assign_collection(id)
        collection = Collection(
            id=id, topic=topic, name=name, metadata=metadata, dimension=dimension
        )

>>>>>>> 9d89b962
        with self.tx() as cur:
            collections = Table("collections")
            insert_collection = (
                self.querybuilder()
                .into(collections)
                .columns(
                    collections.id,
                    collections.topic,
                    collections.name,
                    collections.dimension,
                )
                .insert(
                    ParameterValue(self.uuid_to_db(collection["id"])),
                    ParameterValue(collection["topic"]),
                    ParameterValue(collection["name"]),
                    ParameterValue(collection["dimension"]),
                )
            )
            sql, params = get_sql(insert_collection, self.parameter_format())
            try:
                cur.execute(sql, params)
            except self.unique_constraint_error() as e:
                raise UniqueConstraintError(
                    f"Collection {collection['id']} already exists"
                ) from e
            metadata_t = Table("collection_metadata")
            if collection["metadata"]:
                self._insert_metadata(
                    cur,
                    metadata_t,
                    metadata_t.collection_id,
                    collection["id"],
                    collection["metadata"],
                )
        return collection, True

    @trace_method("SqlSysDB.get_segments", OpenTelemetryGranularity.ALL)
    @override
    def get_segments(
        self,
        id: Optional[UUID] = None,
        type: Optional[str] = None,
        scope: Optional[SegmentScope] = None,
        topic: Optional[str] = None,
        collection: Optional[UUID] = None,
    ) -> Sequence[Segment]:
        add_attributes_to_current_span(
            {
                "segment_id": str(id),
                "segment_type": type,
                "segment_scope": scope.value if scope else None,
                "segment_topic": topic,
                "collection": str(collection),
            }
        )
        segments_t = Table("segments")
        metadata_t = Table("segment_metadata")
        q = (
            self.querybuilder()
            .from_(segments_t)
            .select(
                segments_t.id,
                segments_t.type,
                segments_t.scope,
                segments_t.topic,
                segments_t.collection,
                metadata_t.key,
                metadata_t.str_value,
                metadata_t.int_value,
                metadata_t.float_value,
            )
            .left_join(metadata_t)
            .on(segments_t.id == metadata_t.segment_id)
            .orderby(segments_t.id)
        )
        if id:
            q = q.where(segments_t.id == ParameterValue(self.uuid_to_db(id)))
        if type:
            q = q.where(segments_t.type == ParameterValue(type))
        if scope:
            q = q.where(segments_t.scope == ParameterValue(scope.value))
        if topic:
            q = q.where(segments_t.topic == ParameterValue(topic))
        if collection:
            q = q.where(
                segments_t.collection == ParameterValue(self.uuid_to_db(collection))
            )

        with self.tx() as cur:
            sql, params = get_sql(q, self.parameter_format())
            rows = cur.execute(sql, params).fetchall()
            by_segment = groupby(rows, lambda r: cast(object, r[0]))
            segments = []
            for segment_id, segment_rows in by_segment:
                id = self.uuid_from_db(str(segment_id))
                rows = list(segment_rows)
                type = str(rows[0][1])
                scope = SegmentScope(str(rows[0][2]))
                topic = str(rows[0][3]) if rows[0][3] else None
                collection = self.uuid_from_db(rows[0][4]) if rows[0][4] else None
                metadata = self._metadata_from_rows(rows)
                segments.append(
                    Segment(
                        id=cast(UUID, id),
                        type=type,
                        scope=scope,
                        topic=topic,
                        collection=collection,
                        metadata=metadata,
                    )
                )

            return segments

    @trace_method("SqlSysDB.get_collections", OpenTelemetryGranularity.ALL)
    @override
    def get_collections(
        self,
        id: Optional[UUID] = None,
        topic: Optional[str] = None,
        name: Optional[str] = None,
    ) -> Sequence[Collection]:
        """Get collections by name, embedding function and/or metadata"""
        add_attributes_to_current_span(
            {
                "collection_id": str(id),
                "collection_topic": topic,
                "collection_name": name,
            }
        )
        collections_t = Table("collections")
        metadata_t = Table("collection_metadata")
        q = (
            self.querybuilder()
            .from_(collections_t)
            .select(
                collections_t.id,
                collections_t.name,
                collections_t.topic,
                collections_t.dimension,
                metadata_t.key,
                metadata_t.str_value,
                metadata_t.int_value,
                metadata_t.float_value,
            )
            .left_join(metadata_t)
            .on(collections_t.id == metadata_t.collection_id)
            .orderby(collections_t.id)
        )
        if id:
            q = q.where(collections_t.id == ParameterValue(self.uuid_to_db(id)))
        if topic:
            q = q.where(collections_t.topic == ParameterValue(topic))
        if name:
            q = q.where(collections_t.name == ParameterValue(name))

        with self.tx() as cur:
            sql, params = get_sql(q, self.parameter_format())
            rows = cur.execute(sql, params).fetchall()
            by_collection = groupby(rows, lambda r: cast(object, r[0]))
            collections = []
            for collection_id, collection_rows in by_collection:
                id = self.uuid_from_db(str(collection_id))
                rows = list(collection_rows)
                name = str(rows[0][1])
                topic = str(rows[0][2])
                dimension = int(rows[0][3]) if rows[0][3] else None
                metadata = self._metadata_from_rows(rows)
                collections.append(
                    Collection(
                        id=cast(UUID, id),
                        topic=topic,
                        name=name,
                        metadata=metadata,
                        dimension=dimension,
                    )
                )

            return collections

    @trace_method("SqlSysDB.delete_segment", OpenTelemetryGranularity.ALL)
    @override
    def delete_segment(self, id: UUID) -> None:
        """Delete a segment from the SysDB"""
        add_attributes_to_current_span(
            {
                "segment_id": str(id),
            }
        )
        t = Table("segments")
        q = (
            self.querybuilder()
            .from_(t)
            .where(t.id == ParameterValue(self.uuid_to_db(id)))
            .delete()
        )
        with self.tx() as cur:
            # no need for explicit del from metadata table because of ON DELETE CASCADE
            sql, params = get_sql(q, self.parameter_format())
            sql = sql + " RETURNING id"
            result = cur.execute(sql, params).fetchone()
            if not result:
                raise NotFoundError(f"Segment {id} not found")

    @trace_method("SqlSysDB.delete_collection", OpenTelemetryGranularity.ALL)
    @override
    def delete_collection(self, id: UUID) -> None:
        """Delete a topic and all associated segments from the SysDB"""
        add_attributes_to_current_span(
            {
                "collection_id": str(id),
            }
        )
        t = Table("collections")
        q = (
            self.querybuilder()
            .from_(t)
            .where(t.id == ParameterValue(self.uuid_to_db(id)))
            .delete()
        )
        with self.tx() as cur:
            # no need for explicit del from metadata table because of ON DELETE CASCADE
            sql, params = get_sql(q, self.parameter_format())
            sql = sql + " RETURNING id, topic"
            result = cur.execute(sql, params).fetchone()
            if not result:
                raise NotFoundError(f"Collection {id} not found")
        self._producer.delete_topic(result[1])

    @trace_method("SqlSysDB.update_segment", OpenTelemetryGranularity.ALL)
    @override
    def update_segment(
        self,
        id: UUID,
        topic: OptionalArgument[Optional[str]] = Unspecified(),
        collection: OptionalArgument[Optional[UUID]] = Unspecified(),
        metadata: OptionalArgument[Optional[UpdateMetadata]] = Unspecified(),
    ) -> None:
        add_attributes_to_current_span(
            {
                "segment_id": str(id),
                "segment_topic": topic,
                "collection": str(collection),
            }
        )
        segments_t = Table("segments")
        metadata_t = Table("segment_metadata")

        q = (
            self.querybuilder()
            .update(segments_t)
            .where(segments_t.id == ParameterValue(self.uuid_to_db(id)))
        )

        if not topic == Unspecified():
            q = q.set(segments_t.topic, ParameterValue(topic))

        if not collection == Unspecified():
            collection = cast(Optional[UUID], collection)
            q = q.set(
                segments_t.collection, ParameterValue(self.uuid_to_db(collection))
            )

        with self.tx() as cur:
            sql, params = get_sql(q, self.parameter_format())
            if sql:  # pypika emits a blank string if nothing to do
                cur.execute(sql, params)

            if metadata is None:
                q = (
                    self.querybuilder()
                    .from_(metadata_t)
                    .where(metadata_t.segment_id == ParameterValue(self.uuid_to_db(id)))
                    .delete()
                )
                sql, params = get_sql(q, self.parameter_format())
                cur.execute(sql, params)
            elif metadata != Unspecified():
                metadata = cast(UpdateMetadata, metadata)
                metadata = cast(UpdateMetadata, metadata)
                self._insert_metadata(
                    cur,
                    metadata_t,
                    metadata_t.segment_id,
                    id,
                    metadata,
                    set(metadata.keys()),
                )

    @trace_method("SqlSysDB.update_collection", OpenTelemetryGranularity.ALL)
    @override
    def update_collection(
        self,
        id: UUID,
        topic: OptionalArgument[Optional[str]] = Unspecified(),
        name: OptionalArgument[str] = Unspecified(),
        dimension: OptionalArgument[Optional[int]] = Unspecified(),
        metadata: OptionalArgument[Optional[UpdateMetadata]] = Unspecified(),
    ) -> None:
        add_attributes_to_current_span(
            {
                "collection_id": str(id),
                "collection_topic": topic,
                "collection_name": name,
                "collection_dimension": dimension,
            }
        )
        collections_t = Table("collections")
        metadata_t = Table("collection_metadata")

        q = (
            self.querybuilder()
            .update(collections_t)
            .where(collections_t.id == ParameterValue(self.uuid_to_db(id)))
        )

        if not topic == Unspecified():
            q = q.set(collections_t.topic, ParameterValue(topic))

        if not name == Unspecified():
            q = q.set(collections_t.name, ParameterValue(name))

        if not dimension == Unspecified():
            q = q.set(collections_t.dimension, ParameterValue(dimension))

        with self.tx() as cur:
            sql, params = get_sql(q, self.parameter_format())
            if sql:  # pypika emits a blank string if nothing to do
                cur.execute(sql, params)

            # TODO: Update to use better semantics where it's possible to update
            # individual keys without wiping all the existing metadata.

            # For now, follow current legancy semantics where metadata is fully reset
            if metadata != Unspecified():
                q = (
                    self.querybuilder()
                    .from_(metadata_t)
                    .where(
                        metadata_t.collection_id == ParameterValue(self.uuid_to_db(id))
                    )
                    .delete()
                )
                sql, params = get_sql(q, self.parameter_format())
                cur.execute(sql, params)
                if metadata is not None:
                    metadata = cast(UpdateMetadata, metadata)
                    self._insert_metadata(
                        cur,
                        metadata_t,
                        metadata_t.collection_id,
                        id,
                        metadata,
                        set(metadata.keys()),
                    )

    @trace_method("SqlSysDB._metadata_from_rows", OpenTelemetryGranularity.ALL)
    def _metadata_from_rows(
        self, rows: Sequence[Tuple[Any, ...]]
    ) -> Optional[Metadata]:
        """Given SQL rows, return a metadata map (assuming that the last four columns
        are the key, str_value, int_value & float_value)"""
        add_attributes_to_current_span(
            {
                "num_rows": len(rows),
            }
        )
        metadata: Dict[str, Union[str, int, float]] = {}
        for row in rows:
            key = str(row[-4])
            if row[-3] is not None:
                metadata[key] = str(row[-3])
            elif row[-2] is not None:
                metadata[key] = int(row[-2])
            elif row[-1] is not None:
                metadata[key] = float(row[-1])
        return metadata or None

    @trace_method("SqlSysDB._insert_metadata", OpenTelemetryGranularity.ALL)
    def _insert_metadata(
        self,
        cur: Cursor,
        table: Table,
        id_col: Column,
        id: UUID,
        metadata: UpdateMetadata,
        clear_keys: Optional[Set[str]] = None,
    ) -> None:
        # It would be cleaner to use something like ON CONFLICT UPDATE here But that is
        # very difficult to do in a portable way (e.g sqlite and postgres have
        # completely different sytnax)
        add_attributes_to_current_span(
            {
                "num_keys": len(metadata),
                "clear_keys": clear_keys,
            }
        )
        if clear_keys:
            q = (
                self.querybuilder()
                .from_(table)
                .where(id_col == ParameterValue(self.uuid_to_db(id)))
                .where(table.key.isin([ParameterValue(k) for k in clear_keys]))
                .delete()
            )
            sql, params = get_sql(q, self.parameter_format())
            cur.execute(sql, params)

        q = (
            self.querybuilder()
            .into(table)
            .columns(
                id_col,
                table.key,
                table.str_value,
                table.int_value,
                table.float_value,
            )
        )
        sql_id = self.uuid_to_db(id)
        for k, v in metadata.items():
            if isinstance(v, str):
                q = q.insert(
                    ParameterValue(sql_id),
                    ParameterValue(k),
                    ParameterValue(v),
                    None,
                    None,
                )
            elif isinstance(v, int):
                q = q.insert(
                    ParameterValue(sql_id),
                    ParameterValue(k),
                    None,
                    ParameterValue(v),
                    None,
                )
            elif isinstance(v, float):
                q = q.insert(
                    ParameterValue(sql_id),
                    ParameterValue(k),
                    None,
                    None,
                    ParameterValue(v),
                )
            elif v is None:
                continue

        sql, params = get_sql(q, self.parameter_format())
        if sql:
            cur.execute(sql, params)<|MERGE_RESOLUTION|>--- conflicted
+++ resolved
@@ -14,16 +14,13 @@
     UniqueConstraintError,
 )
 from chromadb.db.system import SysDB
-<<<<<<< HEAD
 from chromadb.telemetry.opentelemetry import (
     add_attributes_to_current_span,
     OpenTelemetryClient,
     OpenTelemetryGranularity,
     trace_method,
 )
-=======
 from chromadb.ingest import CollectionAssignmentPolicy, Producer
->>>>>>> 9d89b962
 from chromadb.types import (
     OptionalArgument,
     Segment,
@@ -102,18 +99,6 @@
 
     @trace_method("SqlSysDB.create_collection", OpenTelemetryGranularity.ALL)
     @override
-<<<<<<< HEAD
-    def create_collection(self, collection: Collection) -> None:
-        """Create a new collection"""
-        add_attributes_to_current_span(
-            {
-                "collection_id": str(collection["id"]),
-                "collection_topic": collection["topic"],
-                "collection_name": collection["name"],
-                "collection_dimension": collection["dimension"],
-            }
-        )
-=======
     def create_collection(
         self,
         id: UUID,
@@ -124,7 +109,16 @@
     ) -> Tuple[Collection, bool]:
         if id is None and not get_or_create:
             raise ValueError("id must be specified if get_or_create is False")
-
+          
+        add_attributes_to_current_span(
+            {
+                "collection_id": str(collection["id"]),
+                "collection_topic": collection["topic"],
+                "collection_name": collection["name"],
+                "collection_dimension": collection["dimension"],
+            }
+        )
+        
         existing = self.get_collections(name=name)
         if existing:
             if get_or_create:
@@ -143,7 +137,6 @@
             id=id, topic=topic, name=name, metadata=metadata, dimension=dimension
         )
 
->>>>>>> 9d89b962
         with self.tx() as cur:
             collections = Table("collections")
             insert_collection = (
