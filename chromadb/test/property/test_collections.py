--- conflicted
+++ resolved
@@ -83,7 +83,6 @@
         new_metadata=st.one_of(st.none(), strategies.collection_metadata),
         coll=st.one_of(consumes(collections), strategies.collections()),
     )
-<<<<<<< HEAD
     def get_or_create_coll(self, coll, new_metadata):
         # In our current system, you can create with None but not update with None
         # An update with none is a no-op for the update of that field
@@ -95,12 +94,6 @@
         c = self.api.get_or_create_collection(
             name=coll.name,
             metadata=new_metadata,
-=======
-    def get_or_create_coll(self, coll):
-        c = self.api.get_or_create_collection(
-            name=coll.name,
-            metadata=coll.metadata,
->>>>>>> c17249b8
             embedding_function=coll.embedding_function,
         )
         assert c.name == coll.name
