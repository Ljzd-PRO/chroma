--- conflicted
+++ resolved
@@ -53,11 +53,7 @@
 
 __settings = Settings()
 
-<<<<<<< HEAD
-__version__ = "1.0.9"
-=======
 __version__ = "1.0.10"
->>>>>>> f5bc991d
 
 
 # Workaround to deal with Colab's old sqlite3 version
