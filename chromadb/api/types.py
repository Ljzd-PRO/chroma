--- conflicted
+++ resolved
@@ -197,14 +197,6 @@
     to control if distances is allowed"""
 
     if not isinstance(include, list):
-<<<<<<< HEAD
-        raise ValueError("Include must be a list")
-    for item in include:
-        if not isinstance(item, str):
-            raise ValueError(f"Include item {item} must be a string")
-        if item not in ["embeddings", "documents", "metadatas"] + ["distances"] * allow_distances:
-            raise ValueError(f"Include item {item} value not within allowed values")
-=======
         raise ValueError(f"Expected include to be a list, got {include}")
     for item in include:
         if not isinstance(item, str):
@@ -214,5 +206,4 @@
             allowed_values.append("distances")
         if item not in allowed_values:
             raise ValueError(f"Expected include item to be one of {', '.join(allowed_values)}, got {item}")
->>>>>>> 4463d13f
     return include