from typing import Optional, cast
from chromadb.api import API
from chromadb.config import Settings, System
from chromadb.api.types import (
    Documents,
    Embeddings,
    EmbeddingFunction,
    IDs,
    Include,
    Metadatas,
    Where,
    WhereDocument,
    GetResult,
    QueryResult,
    CollectionMetadata,
)
import chromadb.utils.embedding_functions as ef
import pandas as pd
import requests
import json
from typing import Sequence
from chromadb.api.models.Collection import Collection
import chromadb.errors as errors
from uuid import UUID
from chromadb.telemetry import Telemetry
from overrides import override


class FastAPI(API):
    _settings: Settings

    def __init__(self, system: System):
        super().__init__(system)
        url_prefix = "https" if system.settings.chroma_server_ssl_enabled else "http"
        system.settings.require("chroma_server_host")
        system.settings.require("chroma_server_http_port")

        self._telemetry_client = self.require(Telemetry)
        self._settings = system.settings

        port_suffix = (
            f":{system.settings.chroma_server_http_port}"
            if system.settings.chroma_server_http_port
            else ""
        )
        self._api_url = (
            f"{url_prefix}://{system.settings.chroma_server_host}{port_suffix}/api/v1"
        )

        self._header = system.settings.chroma_server_headers
        self._session = requests.Session()
        if self._header is not None:
            self._session.headers.update(self._header)

    @override
    def heartbeat(self) -> int:
        """Returns the current server time in nanoseconds to check if the server is alive"""
        resp = self._session.get(self._api_url)
        raise_chroma_error(resp)
        return int(resp.json()["nanosecond heartbeat"])

    @override
    def list_collections(self) -> Sequence[Collection]:
        """Returns a list of all collections"""
        resp = self._session.get(self._api_url + "/collections")
        raise_chroma_error(resp)
        json_collections = resp.json()
        collections = []
        for json_collection in json_collections:
            collections.append(Collection(self, **json_collection))

        return collections

    @override
    def create_collection(
        self,
        name: str,
        metadata: Optional[CollectionMetadata] = None,
        embedding_function: Optional[EmbeddingFunction] = ef.DefaultEmbeddingFunction(),
        get_or_create: bool = False,
    ) -> Collection:
        """Creates a collection"""
        resp = self._session.post(
            self._api_url + "/collections",
            data=json.dumps(
                {"name": name, "metadata": metadata, "get_or_create": get_or_create}
            ),
        )
        raise_chroma_error(resp)
        resp_json = resp.json()
        return Collection(
            client=self,
            id=resp_json["id"],
            name=resp_json["name"],
            embedding_function=embedding_function,
            metadata=resp_json["metadata"],
        )

    @override
    def get_collection(
        self,
        name: str,
        embedding_function: Optional[EmbeddingFunction] = ef.DefaultEmbeddingFunction(),
    ) -> Collection:
        """Returns a collection"""
        resp = self._session.get(self._api_url + "/collections/" + name)
        raise_chroma_error(resp)
        resp_json = resp.json()
        return Collection(
            client=self,
            name=resp_json["name"],
            id=resp_json["id"],
            embedding_function=embedding_function,
            metadata=resp_json["metadata"],
        )

    @override
    def get_or_create_collection(
        self,
        name: str,
        metadata: Optional[CollectionMetadata] = None,
        embedding_function: Optional[EmbeddingFunction] = ef.DefaultEmbeddingFunction(),
    ) -> Collection:
        return self.create_collection(
            name, metadata, embedding_function, get_or_create=True
        )

    @override
    def _modify(
        self,
        id: UUID,
        new_name: Optional[str] = None,
        new_metadata: Optional[CollectionMetadata] = None,
    ) -> None:
        """Updates a collection"""
        resp = self._session.put(
            self._api_url + "/collections/" + str(id),
            data=json.dumps({"new_metadata": new_metadata, "new_name": new_name}),
        )
        raise_chroma_error(resp)

    @override
    def delete_collection(self, name: str) -> None:
        """Deletes a collection"""
        resp = self._session.delete(self._api_url + "/collections/" + name)
        raise_chroma_error(resp)

    @override
    def _count(self, collection_id: UUID) -> int:
        """Returns the number of embeddings in the database"""
        resp = self._session.get(
            self._api_url + "/collections/" + str(collection_id) + "/count"
        )
        raise_chroma_error(resp)
        return cast(int, resp.json())

    @override
    def _peek(self, collection_id: UUID, n: int = 10) -> GetResult:
        return self._get(
            collection_id,
            limit=n,
            include=["embeddings", "documents", "metadatas"],
        )

    @override
    def _get(
        self,
        collection_id: UUID,
        ids: Optional[IDs] = None,
        where: Optional[Where] = {},
        sort: Optional[str] = None,
        limit: Optional[int] = None,
        offset: Optional[int] = None,
        page: Optional[int] = None,
        page_size: Optional[int] = None,
        where_document: Optional[WhereDocument] = {},
        include: Include = ["metadatas", "documents"],
    ) -> GetResult:
        if page and page_size:
            offset = (page - 1) * page_size
            limit = page_size

        resp = self._session.post(
            self._api_url + "/collections/" + str(collection_id) + "/get",
            data=json.dumps(
                {
                    "ids": ids,
                    "where": where,
                    "sort": sort,
                    "limit": limit,
                    "offset": offset,
                    "where_document": where_document,
                    "include": include,
                }
            ),
        )

        raise_chroma_error(resp)
        body = resp.json()
        return GetResult(
            ids=body["ids"],
            embeddings=body.get("embeddings", None),
            metadatas=body.get("metadatas", None),
            documents=body.get("documents", None),
        )

    @override
    def _delete(
        self,
        collection_id: UUID,
        ids: Optional[IDs] = None,
        where: Optional[Where] = {},
        where_document: Optional[WhereDocument] = {},
    ) -> IDs:
        """Deletes embeddings from the database"""
        resp = self._session.post(
            self._api_url + "/collections/" + str(collection_id) + "/delete",
            data=json.dumps(
                {"where": where, "ids": ids, "where_document": where_document}
            ),
        )

        raise_chroma_error(resp)
        return cast(IDs, resp.json())

    @override
    def _add(
        self,
        ids: IDs,
        collection_id: UUID,
        embeddings: Embeddings,
        metadatas: Optional[Metadatas] = None,
        documents: Optional[Documents] = None,
        increment_index: bool = True,
    ) -> bool:
        """
        Adds a batch of embeddings to the database
        - pass in column oriented data lists
        - by default, the index is progressively built up as you add more data. If for ingestion performance reasons you want to disable this, set increment_index to False
        -   and then manually create the index yourself with collection.create_index()
        """
        resp = self._session.post(
            self._api_url + "/collections/" + str(collection_id) + "/add",
            data=json.dumps(
                {
                    "ids": ids,
                    "embeddings": embeddings,
                    "metadatas": metadatas,
                    "documents": documents,
                    "increment_index": increment_index,
                }
            ),
        )

        raise_chroma_error(resp)
        return True

    @override
    def _update(
        self,
        collection_id: UUID,
        ids: IDs,
        embeddings: Optional[Embeddings] = None,
        metadatas: Optional[Metadatas] = None,
        documents: Optional[Documents] = None,
    ) -> bool:
        """
        Updates a batch of embeddings in the database
        - pass in column oriented data lists
        """
        resp = self._session.post(
            self._api_url + "/collections/" + str(collection_id) + "/update",
            data=json.dumps(
                {
                    "ids": ids,
                    "embeddings": embeddings,
                    "metadatas": metadatas,
                    "documents": documents,
                }
            ),
        )

        resp.raise_for_status()
        return True

    @override
    def _upsert(
        self,
        collection_id: UUID,
        ids: IDs,
        embeddings: Embeddings,
        metadatas: Optional[Metadatas] = None,
        documents: Optional[Documents] = None,
        increment_index: bool = True,
    ) -> bool:
        """
        Upserts a batch of embeddings in the database
        - pass in column oriented data lists
        """
        resp = self._session.post(
            self._api_url + "/collections/" + str(collection_id) + "/upsert",
            data=json.dumps(
                {
                    "ids": ids,
                    "embeddings": embeddings,
                    "metadatas": metadatas,
                    "documents": documents,
                    "increment_index": increment_index,
                }
            ),
        )

        resp.raise_for_status()
        return True

    @override
    def _query(
        self,
        collection_id: UUID,
        query_embeddings: Embeddings,
        n_results: int = 10,
        where: Optional[Where] = {},
        where_document: Optional[WhereDocument] = {},
        include: Include = ["metadatas", "documents", "distances"],
    ) -> QueryResult:
        """Gets the nearest neighbors of a single embedding"""
        resp = self._session.post(
            self._api_url + "/collections/" + str(collection_id) + "/query",
            data=json.dumps(
                {
                    "query_embeddings": query_embeddings,
                    "n_results": n_results,
                    "where": where,
                    "where_document": where_document,
                    "include": include,
                }
            ),
        )

        raise_chroma_error(resp)
        body = resp.json()

        return QueryResult(
            ids=body["ids"],
            distances=body.get("distances", None),
            embeddings=body.get("embeddings", None),
            metadatas=body.get("metadatas", None),
            documents=body.get("documents", None),
        )

    @override
    def reset(self) -> bool:
        """Resets the database"""
        resp = self._session.post(self._api_url + "/reset")
        raise_chroma_error(resp)
        return cast(bool, resp.json())

    @override
<<<<<<< HEAD
=======
    def persist(self) -> bool:
        """Persists the database"""
        resp = self._session.post(self._api_url + "/persist")
        raise_chroma_error(resp)
        return cast(bool, resp.json())

    @override
>>>>>>> e1715912
    def raw_sql(self, sql: str) -> pd.DataFrame:
        """Runs a raw SQL query against the database"""
        resp = self._session.post(
            self._api_url + "/raw_sql", data=json.dumps({"raw_sql": sql})
        )
        raise_chroma_error(resp)
        return pd.DataFrame.from_dict(resp.json())

    @override
    def create_index(self, collection_name: str) -> bool:
        """Soon deprecated"""
        resp = self._session.post(
            self._api_url + "/collections/" + collection_name + "/create_index"
        )
        raise_chroma_error(resp)
        return cast(bool, resp.json())

    @override
    def get_version(self) -> str:
        """Returns the version of the server"""
        resp = self._session.get(self._api_url + "/version")
        raise_chroma_error(resp)
        return cast(str, resp.json())

    @override
    def get_settings(self) -> Settings:
        """Returns the settings of the client"""
        return self._settings


def raise_chroma_error(resp: requests.Response) -> None:
    """Raises an error if the response is not ok, using a ChromaError if possible"""
    if resp.ok:
        return

    chroma_error = None
    try:
        body = resp.json()
        if "error" in body:
            if body["error"] in errors.error_types:
                chroma_error = errors.error_types[body["error"]](body["message"])

    except BaseException:
        pass

    if chroma_error:
        raise chroma_error

    try:
        resp.raise_for_status()
    except requests.HTTPError:
        raise (Exception(resp.text))<|MERGE_RESOLUTION|>--- conflicted
+++ resolved
@@ -356,16 +356,6 @@
         return cast(bool, resp.json())
 
     @override
-<<<<<<< HEAD
-=======
-    def persist(self) -> bool:
-        """Persists the database"""
-        resp = self._session.post(self._api_url + "/persist")
-        raise_chroma_error(resp)
-        return cast(bool, resp.json())
-
-    @override
->>>>>>> e1715912
     def raw_sql(self, sql: str) -> pd.DataFrame:
         """Runs a raw SQL query against the database"""
         resp = self._session.post(
