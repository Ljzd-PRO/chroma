from typing import TYPE_CHECKING, Optional, cast, List, Dict, Tuple
from pydantic import BaseModel, PrivateAttr

from chromadb.api.types import (
    Embedding,
    Include,
    Metadata,
    Document,
    Where,
    IDs,
    EmbeddingFunction,
    GetResult,
    QueryResult,
    ID,
    OneOrMany,
    WhereDocument,
    maybe_cast_one_to_many,
    validate_ids,
    validate_include,
    validate_metadatas,
    validate_where,
    validate_where_document,
)
import logging

logger = logging.getLogger(__name__)

if TYPE_CHECKING:
    from chromadb.api import API


class Collection(BaseModel):
    name: str
    metadata: Optional[Dict] = None
    _client: "API" = PrivateAttr()
    _embedding_function: Optional[EmbeddingFunction] = PrivateAttr()

    def __init__(
        self,
        client: "API",
        name: str,
        embedding_function: Optional[EmbeddingFunction] = None,
        metadata: Optional[Dict] = None,
    ):
        self._client = client
        if embedding_function is not None:
            self._embedding_function = embedding_function
        else:
            import chromadb.utils.embedding_functions as ef

            logger.warning(
                "No embedding_function provided, using default embedding function: SentenceTransformerEmbeddingFunction"
            )
            self._embedding_function = ef.SentenceTransformerEmbeddingFunction()
        super().__init__(name=name, metadata=metadata)

    def __repr__(self):
        return f"Collection(name={self.name})"

    def count(self) -> int:
        """The total number of embeddings added to the database"""
        return self._client._count(collection_name=self.name)

    def add(
        self,
        ids: OneOrMany[ID],
        embeddings: Optional[OneOrMany[Embedding]] = None,
        metadatas: Optional[OneOrMany[Metadata]] = None,
        documents: Optional[OneOrMany[Document]] = None,
        increment_index: bool = True,
    ):
        """Add embeddings to the data store.
        Args:
            ids: The ids of the embeddings you wish to add
            embedding: The embeddings to add. If None, embeddings will be computed based on the documents using the embedding_function set for the Collection. Optional.
            metadata: The metadata to associate with the embeddings. When querying, you can filter on this metadata. Optional.
            documents: The documents to associate with the embeddings. Optional.
            ids: The ids to associate with the embeddings. Optional.
        """

<<<<<<< HEAD
        ids = validate_ids(maybe_cast_one_to_many(ids))
        embeddings = maybe_cast_one_to_many(embeddings) if embeddings else None
        metadatas = (
            validate_metadatas(maybe_cast_one_to_many(metadatas)) if metadatas else None
        )
        documents = maybe_cast_one_to_many(documents) if documents else None

        # Check that one of embeddings or documents is provided
        if embeddings is None and documents is None:
            raise ValueError("You must provide either embeddings or documents, or both")

        # Check that, if they're provided, the lengths of the arrays match the length of ids
        if embeddings is not None and len(embeddings) != len(ids):
            raise ValueError(
                f"Number of embeddings {len(embeddings)} must match number of ids {len(ids)}"
            )
        if metadatas is not None and len(metadatas) != len(ids):
            raise ValueError(
                f"Number of metadatas {len(metadatas)} must match number of ids {len(ids)}"
            )
        if documents is not None and len(documents) != len(ids):
            raise ValueError(
                f"Number of documents {len(documents)} must match number of ids {len(ids)}"
            )

        # If document embeddings are not provided, we need to compute them
        if embeddings is None and documents is not None:
            if self._embedding_function is None:
                raise ValueError(
                    "You must provide embeddings or a function to compute them"
                )
            embeddings = self._embedding_function(documents)
=======
        ids, embeddings, metadatas, documents = self._validate_embedding_set(
            ids, embeddings, metadatas, documents
        )
>>>>>>> d205f87c

        self._client._add(
            ids, self.name, embeddings, metadatas, documents, increment_index
        )

    def get(
        self,
        ids: Optional[OneOrMany[ID]] = None,
        where: Optional[Where] = None,
        limit: Optional[int] = None,
        offset: Optional[int] = None,
        where_document: Optional[WhereDocument] = None,
        include: Include = ["metadatas", "documents"],
    ) -> GetResult:
        """Get embeddings and their associate data from the data store. If no ids or where filter is provided returns
        all embeddings up to limit starting at offset.

        Args:
            ids: The ids of the embeddings to get. Optional.
            where: A Where type dict used to filter results by. E.g. {"color" : "red", "price": 4.20}. Optional.
            limit: The number of documents to return. Optional.
            offset: The offset to start returning results from. Useful for paging results with limit. Optional.
            where_document: A WhereDocument type dict used to filter by the documents. E.g. {$contains: {"text": "hello"}}. Optional.
            include: A list of what to include in the results. Can contain "embeddings", "metadatas", "documents". Ids are always included. Defaults to ["metadatas", "documents"]. Optional.
        """
        where = validate_where(where) if where else None
        where_document = (
            validate_where_document(where_document) if where_document else None
        )
        ids = validate_ids(maybe_cast_one_to_many(ids)) if ids else None
        include = validate_include(include, allow_distances=False)
        return self._client._get(
            self.name,
            ids,
            where,
            None,
            limit,
            offset,
            where_document=where_document,
            include=include,
        )

    def peek(self, limit: int = 10) -> GetResult:
        """Get the first few results in the database up to limit

        Args:
            limit: The number of results to return.
        """
        return self._client._peek(self.name, limit)

    def query(
        self,
        query_embeddings: Optional[OneOrMany[Embedding]] = None,
        query_texts: Optional[OneOrMany[Document]] = None,
        n_results: int = 10,
        where: Optional[Where] = None,
        where_document: Optional[WhereDocument] = None,
        include: Include = ["metadatas", "documents", "distances"],
    ) -> QueryResult:
        """Get the n_results nearest neighbor embeddings for provided query_embeddings or query_texts.

        Args:
            query_embeddings: The embeddings to get the closes neighbors of. Optional.
            query_texts: The document texts to get the closes neighbors of. Optional.
            n_results: The number of neighbors to return for each query_embedding or query_text. Optional.
            where: A Where type dict used to filter results by. E.g. {"color" : "red", "price": 4.20}. Optional.
            where_document: A WhereDocument type dict used to filter by the documents. E.g. {$contains: {"text": "hello"}}. Optional.
            include: A list of what to include in the results. Can contain "embeddings", "metadatas", "documents", "distances". Ids are always included. Defaults to ["metadatas", "documents", "distances"]. Optional.
        """
        where = validate_where(where) if where else None
        where_document = (
            validate_where_document(where_document) if where_document else None
        )
        query_embeddings = (
            maybe_cast_one_to_many(query_embeddings) if query_embeddings else None
        )
        query_texts = maybe_cast_one_to_many(query_texts) if query_texts else None
        include = validate_include(include, allow_distances=True)

        # If neither query_embeddings nor query_texts are provided, or both are provided, raise an error
        if (query_embeddings is None and query_texts is None) or (
            query_embeddings is not None and query_texts is not None
        ):
            raise ValueError(
                "You must provide either query embeddings or query texts, but not both"
            )

        # If query_embeddings are not provided, we need to compute them from the query_texts
        if query_embeddings is None:
            if self._embedding_function is None:
                raise ValueError(
                    "You must provide embeddings or a function to compute them"
                )
            # We know query texts is not None at this point, cast for the typechecker
            query_embeddings = self._embedding_function(
                cast(List[Document], query_texts)
            )

        if where is None:
            where = {}

        if where_document is None:
            where_document = {}

        return self._client._query(
            collection_name=self.name,
            query_embeddings=query_embeddings,
            n_results=n_results,
            where=where,
            where_document=where_document,
            include=include,
        )

    def modify(self, name: Optional[str] = None, metadata=None):
        """Modify the collection name or metadata

        Args:
            name: The updated name for the collection. Optional.
            metadata: The updated metadata for the collection. Optional.
        """
        self._client._modify(
            current_name=self.name, new_name=name, new_metadata=metadata
        )
        if name:
            self.name = name
        if metadata:
            self.metadata = metadata

    def update(
        self,
        ids: OneOrMany[ID],
        embeddings: Optional[OneOrMany[Embedding]] = None,
        metadatas: Optional[OneOrMany[Metadata]] = None,
        documents: Optional[OneOrMany[Document]] = None,
    ):
        """Update the embeddings, metadatas or documents for provided ids.

        Args:
            ids: The ids of the embeddings to update
            embeddings: The embeddings to add. If None, embeddings will be computed based on the documents using the embedding_function set for the Collection. Optional.
            metadatas:  The metadata to associate with the embeddings. When querying, you can filter on this metadata. Optional.
            documents: The documents to associate with the embeddings. Optional.
        """

        ids, embeddings, metadatas, documents = self._validate_embedding_set(
            ids, embeddings, metadatas, documents, require_embeddings_or_documents=False
        )

        self._client._update(self.name, ids, embeddings, metadatas, documents)

    def upsert(
        self,
        ids: OneOrMany[ID],
        embeddings: Optional[OneOrMany[Embedding]] = None,
        metadatas: Optional[OneOrMany[Metadata]] = None,
        documents: Optional[OneOrMany[Document]] = None,
        increment_index: bool = True,
    ):
        """Update the embeddings, metadatas or documents for provided ids, or create them if they don't exist.

        Args:
            ids: The ids of the embeddings to update
            embeddings: The embeddings to add. If None, embeddings will be computed based on the documents using the embedding_function set for the Collection. Optional.
            metadatas:  The metadata to associate with the embeddings. When querying, you can filter on this metadata. Optional.
            documents: The documents to associate with the embeddings. Optional.
        """

        ids, embeddings, metadatas, documents = self._validate_embedding_set(
            ids, embeddings, metadatas, documents
        )

        self._client._upsert(
            collection_name=self.name,
            ids=ids,
            embeddings=embeddings,
            metadatas=metadatas,
            documents=documents,
            increment_index=increment_index,
        )

    def delete(
        self,
        ids: Optional[IDs] = None,
        where: Optional[Where] = None,
        where_document: Optional[WhereDocument] = None,
    ):
        """Delete the embeddings based on ids and/or a where filter

        Args:
            ids: The ids of the embeddings to delete
            where: A Where type dict used to filter the delection by. E.g. {"color" : "red", "price": 4.20}. Optional.
            where_document: A WhereDocument type dict used to filter the deletion by the document content. E.g. {$contains: {"text": "hello"}}. Optional.
        """
        ids = validate_ids(maybe_cast_one_to_many(ids)) if ids else None
        where = validate_where(where) if where else None
        where_document = validate_where_document(where_document) if where_document else None
        return self._client._delete(self.name, ids, where, where_document)

    def create_index(self):
        self._client.create_index(self.name)

    def _validate_embedding_set(
        self, ids, embeddings, metadatas, documents, require_embeddings_or_documents=True
    ) -> Tuple[IDs, Optional[List[Embedding]], Optional[List[Metadata]], Optional[List[Document]]]:

        ids = validate_ids(maybe_cast_one_to_many(ids))
        embeddings = maybe_cast_one_to_many(embeddings) if embeddings else None
        metadatas = (
            validate_metadatas(maybe_cast_one_to_many(metadatas)) if metadatas else None
        )
        documents = maybe_cast_one_to_many(documents) if documents else None

<<<<<<< HEAD
        # Must update one of embeddings, metadatas, or documents
        if embeddings is None and documents is None and metadatas is None:
            raise ValueError(
                "You must update at least one of embeddings, documents or metadatas."
            )

        # Check that one of embeddings or documents is provided
        if embeddings is not None and documents is None:
            raise ValueError(
                "You must provide updated documents with updated embeddings"
            )
=======
        # Check that one of embeddings or documents is provided
        if require_embeddings_or_documents:
            if embeddings is None and documents is None:
                raise ValueError("You must provide either embeddings or documents, or both")
>>>>>>> d205f87c

        # Check that, if they're provided, the lengths of the arrays match the length of ids
        if embeddings is not None and len(embeddings) != len(ids):
            raise ValueError(
                f"Number of embeddings {len(embeddings)} must match number of ids {len(ids)}"
            )
        if metadatas is not None and len(metadatas) != len(ids):
            raise ValueError(
                f"Number of metadatas {len(metadatas)} must match number of ids {len(ids)}"
            )
        if documents is not None and len(documents) != len(ids):
            raise ValueError(
                f"Number of documents {len(documents)} must match number of ids {len(ids)}"
            )

        # If document embeddings are not provided, we need to compute them
        if embeddings is None and documents is not None:
            if self._embedding_function is None:
                raise ValueError(
                    "You must provide embeddings or a function to compute them"
                )
            embeddings = self._embedding_function(documents)

<<<<<<< HEAD
        self._client._update(self.name, ids, embeddings, metadatas, documents)

    def delete(
        self,
        ids: Optional[IDs] = None,
        where: Optional[Where] = None,
        where_document: Optional[WhereDocument] = None,
    ):
        """Delete the embeddings based on ids and/or a where filter

        Args:
            ids: The ids of the embeddings to delete
            where: A Where type dict used to filter the delection by. E.g. {"color" : "red", "price": 4.20}. Optional.
            where_document: A WhereDocument type dict used to filter the deletion by the document content. E.g. {$contains: {"text": "hello"}}. Optional.
        """
        ids = validate_ids(maybe_cast_one_to_many(ids)) if ids else None
        where = validate_where(where) if where else None
        where_document = (
            validate_where_document(where_document) if where_document else None
        )
        return self._client._delete(self.name, ids, where, where_document)

    def create_index(self):
        self._client.create_index(self.name)
=======
        return ids, embeddings, metadatas, documents
>>>>>>> d205f87c
<|MERGE_RESOLUTION|>--- conflicted
+++ resolved
@@ -78,44 +78,9 @@
             ids: The ids to associate with the embeddings. Optional.
         """
 
-<<<<<<< HEAD
-        ids = validate_ids(maybe_cast_one_to_many(ids))
-        embeddings = maybe_cast_one_to_many(embeddings) if embeddings else None
-        metadatas = (
-            validate_metadatas(maybe_cast_one_to_many(metadatas)) if metadatas else None
-        )
-        documents = maybe_cast_one_to_many(documents) if documents else None
-
-        # Check that one of embeddings or documents is provided
-        if embeddings is None and documents is None:
-            raise ValueError("You must provide either embeddings or documents, or both")
-
-        # Check that, if they're provided, the lengths of the arrays match the length of ids
-        if embeddings is not None and len(embeddings) != len(ids):
-            raise ValueError(
-                f"Number of embeddings {len(embeddings)} must match number of ids {len(ids)}"
-            )
-        if metadatas is not None and len(metadatas) != len(ids):
-            raise ValueError(
-                f"Number of metadatas {len(metadatas)} must match number of ids {len(ids)}"
-            )
-        if documents is not None and len(documents) != len(ids):
-            raise ValueError(
-                f"Number of documents {len(documents)} must match number of ids {len(ids)}"
-            )
-
-        # If document embeddings are not provided, we need to compute them
-        if embeddings is None and documents is not None:
-            if self._embedding_function is None:
-                raise ValueError(
-                    "You must provide embeddings or a function to compute them"
-                )
-            embeddings = self._embedding_function(documents)
-=======
         ids, embeddings, metadatas, documents = self._validate_embedding_set(
             ids, embeddings, metadatas, documents
         )
->>>>>>> d205f87c
 
         self._client._add(
             ids, self.name, embeddings, metadatas, documents, increment_index
@@ -311,16 +276,27 @@
         """
         ids = validate_ids(maybe_cast_one_to_many(ids)) if ids else None
         where = validate_where(where) if where else None
-        where_document = validate_where_document(where_document) if where_document else None
+        where_document = (
+            validate_where_document(where_document) if where_document else None
+        )
         return self._client._delete(self.name, ids, where, where_document)
 
     def create_index(self):
         self._client.create_index(self.name)
 
     def _validate_embedding_set(
-        self, ids, embeddings, metadatas, documents, require_embeddings_or_documents=True
-    ) -> Tuple[IDs, Optional[List[Embedding]], Optional[List[Metadata]], Optional[List[Document]]]:
-
+        self,
+        ids,
+        embeddings,
+        metadatas,
+        documents,
+        require_embeddings_or_documents=True,
+    ) -> Tuple[
+        IDs,
+        Optional[List[Embedding]],
+        Optional[List[Metadata]],
+        Optional[List[Document]],
+    ]:
         ids = validate_ids(maybe_cast_one_to_many(ids))
         embeddings = maybe_cast_one_to_many(embeddings) if embeddings else None
         metadatas = (
@@ -328,24 +304,12 @@
         )
         documents = maybe_cast_one_to_many(documents) if documents else None
 
-<<<<<<< HEAD
-        # Must update one of embeddings, metadatas, or documents
-        if embeddings is None and documents is None and metadatas is None:
-            raise ValueError(
-                "You must update at least one of embeddings, documents or metadatas."
-            )
-
-        # Check that one of embeddings or documents is provided
-        if embeddings is not None and documents is None:
-            raise ValueError(
-                "You must provide updated documents with updated embeddings"
-            )
-=======
         # Check that one of embeddings or documents is provided
         if require_embeddings_or_documents:
             if embeddings is None and documents is None:
-                raise ValueError("You must provide either embeddings or documents, or both")
->>>>>>> d205f87c
+                raise ValueError(
+                    "You must provide either embeddings or documents, or both"
+                )
 
         # Check that, if they're provided, the lengths of the arrays match the length of ids
         if embeddings is not None and len(embeddings) != len(ids):
@@ -369,31 +333,4 @@
                 )
             embeddings = self._embedding_function(documents)
 
-<<<<<<< HEAD
-        self._client._update(self.name, ids, embeddings, metadatas, documents)
-
-    def delete(
-        self,
-        ids: Optional[IDs] = None,
-        where: Optional[Where] = None,
-        where_document: Optional[WhereDocument] = None,
-    ):
-        """Delete the embeddings based on ids and/or a where filter
-
-        Args:
-            ids: The ids of the embeddings to delete
-            where: A Where type dict used to filter the delection by. E.g. {"color" : "red", "price": 4.20}. Optional.
-            where_document: A WhereDocument type dict used to filter the deletion by the document content. E.g. {$contains: {"text": "hello"}}. Optional.
-        """
-        ids = validate_ids(maybe_cast_one_to_many(ids)) if ids else None
-        where = validate_where(where) if where else None
-        where_document = (
-            validate_where_document(where_document) if where_document else None
-        )
-        return self._client._delete(self.name, ids, where, where_document)
-
-    def create_index(self):
-        self._client.create_index(self.name)
-=======
-        return ids, embeddings, metadatas, documents
->>>>>>> d205f87c
+        return ids, embeddings, metadatas, documents